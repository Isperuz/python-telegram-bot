--- conflicted
+++ resolved
@@ -92,9 +92,6 @@
     WebhookInfo,
     InlineKeyboardMarkup,
     ChatInviteLink,
-    ReplyKeyboardMarkup,
-    ReplyKeyboardRemove,
-    ForceReply,
 )
 from telegram.error import InvalidToken, TelegramError
 from telegram.constants import InlineQueryLimit
@@ -330,17 +327,7 @@
         data['protect_content'] = protect_content
 
         if reply_markup is not None:
-<<<<<<< HEAD
             data['reply_markup'] = reply_markup
-=======
-            markups = (InlineKeyboardMarkup, ReplyKeyboardMarkup, ForceReply, ReplyKeyboardRemove)
-            if isinstance(reply_markup, markups):
-                # We need to_json() instead of to_dict() here, because reply_markups may be
-                # attached to media messages, which aren't json dumped by telegram.request
-                data['reply_markup'] = reply_markup.to_json()
-            else:
-                data['reply_markup'] = reply_markup
->>>>>>> a36e1f34
 
         result = await self._post(
             endpoint,
@@ -1745,10 +1732,6 @@
         if reply_to_message_id:
             data['reply_to_message_id'] = reply_to_message_id
 
-<<<<<<< HEAD
-        if protect_content:
-            data['protect_content'] = protect_content
-
         result = await self._post(
             'sendMediaGroup',
             data,
@@ -1758,9 +1741,6 @@
             pool_timeout=pool_timeout,
             api_kwargs=api_kwargs,
         )
-=======
-        result = self._post('sendMediaGroup', data, timeout=timeout, api_kwargs=api_kwargs)
->>>>>>> a36e1f34
 
         return Message.de_list(result, self)  # type: ignore
 
@@ -5953,19 +5933,7 @@
         data: JSONDict = {'chat_id': chat_id, 'message_id': message_id}
 
         if reply_markup:
-<<<<<<< HEAD
             data['reply_markup'] = reply_markup
-=======
-            markups = (InlineKeyboardMarkup, ReplyKeyboardMarkup, ForceReply, ReplyKeyboardRemove)
-            if isinstance(reply_markup, markups):
-                # We need to_json() instead of to_dict() here, because reply_markups may be
-                # attached to media messages, which aren't json dumped by telegram.request
-                data['reply_markup'] = reply_markup.to_json()
-            else:
-                data['reply_markup'] = reply_markup
-
-        result = self._post('stopPoll', data, timeout=timeout, api_kwargs=api_kwargs)
->>>>>>> a36e1f34
 
         result = await self._post(
             'stopPoll',
@@ -6393,17 +6361,7 @@
         if reply_to_message_id:
             data['reply_to_message_id'] = reply_to_message_id
         if reply_markup:
-<<<<<<< HEAD
             data['reply_markup'] = reply_markup
-=======
-            markups = (InlineKeyboardMarkup, ReplyKeyboardMarkup, ForceReply, ReplyKeyboardRemove)
-            if isinstance(reply_markup, markups):
-                # We need to_json() instead of to_dict() here, because reply_markups may be
-                # attached to media messages, which aren't json dumped by telegram.request
-                data['reply_markup'] = reply_markup.to_json()
-            else:
-                data['reply_markup'] = reply_markup
->>>>>>> a36e1f34
 
         result = await self._post(
             'copyMessage',
