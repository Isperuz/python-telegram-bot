--- conflicted
+++ resolved
@@ -115,20 +115,19 @@
                     chat_id, contact=contact, reply_to_message_id=reply_to_message.message_id
                 )
 
-<<<<<<< HEAD
+    @flaky(3, 1)
+    @pytest.mark.asyncio
+    @pytest.mark.parametrize('default_bot', [{'protect_content': True}], indirect=True)
+    async def test_send_contact_default_protect_content(self, chat_id, default_bot, contact):
+        protected = await default_bot.send_contact(chat_id, contact=contact)
+        assert protected.has_protected_content
+        unprotected = await default_bot.send_contact(
+            chat_id, contact=contact, protect_content=False
+        )
+        assert not unprotected.has_protected_content
+
     @pytest.mark.asyncio
     async def test_send_contact_without_required(self, bot, chat_id):
-=======
-    @flaky(3, 1)
-    @pytest.mark.parametrize('default_bot', [{'protect_content': True}], indirect=True)
-    def test_send_contact_default_protect_content(self, chat_id, default_bot, contact):
-        protected = default_bot.send_contact(chat_id, contact=contact)
-        assert protected.has_protected_content
-        unprotected = default_bot.send_contact(chat_id, contact=contact, protect_content=False)
-        assert not unprotected.has_protected_content
-
-    def test_send_contact_without_required(self, bot, chat_id):
->>>>>>> a36e1f34
         with pytest.raises(ValueError, match='Either contact or phone_number and first_name'):
             await bot.send_contact(chat_id=chat_id)
 
