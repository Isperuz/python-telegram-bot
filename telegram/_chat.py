--- conflicted
+++ resolved
@@ -22,13 +22,8 @@
 from typing import TYPE_CHECKING, List, Optional, ClassVar, Union, Tuple, Any
 
 from telegram import ChatPhoto, TelegramObject, constants
-<<<<<<< HEAD
-from telegram._utils.types import JSONDict, FileInput, ODVInput, DVInput
+from telegram._utils.types import JSONDict, FileInput, ODVInput, DVInput, ReplyMarkup
 from telegram._utils.defaultvalue import DEFAULT_NONE
-=======
-from telegram._utils.types import JSONDict, FileInput, ODVInput, DVInput, ReplyMarkup
-from telegram._utils.defaultvalue import DEFAULT_NONE, DEFAULT_20
->>>>>>> a36e1f34
 
 from telegram._chatpermissions import ChatPermissions
 from telegram._chatlocation import ChatLocation
@@ -866,16 +861,11 @@
         disable_web_page_preview: ODVInput[bool] = DEFAULT_NONE,
         disable_notification: DVInput[bool] = DEFAULT_NONE,
         reply_to_message_id: int = None,
-<<<<<<< HEAD
-        reply_markup: 'ReplyMarkup' = None,
-        read_timeout: ODVInput[float] = DEFAULT_NONE,
-        write_timeout: ODVInput[float] = DEFAULT_NONE,
-        connect_timeout: ODVInput[float] = DEFAULT_NONE,
-        pool_timeout: ODVInput[float] = DEFAULT_NONE,
-=======
         reply_markup: ReplyMarkup = None,
-        timeout: ODVInput[float] = DEFAULT_NONE,
->>>>>>> a36e1f34
+        read_timeout: ODVInput[float] = DEFAULT_NONE,
+        write_timeout: ODVInput[float] = DEFAULT_NONE,
+        connect_timeout: ODVInput[float] = DEFAULT_NONE,
+        pool_timeout: ODVInput[float] = DEFAULT_NONE,
         api_kwargs: JSONDict = None,
         allow_sending_without_reply: ODVInput[bool] = DEFAULT_NONE,
         entities: Union[List['MessageEntity'], Tuple['MessageEntity', ...]] = None,
@@ -986,16 +976,11 @@
         caption: str = None,
         disable_notification: DVInput[bool] = DEFAULT_NONE,
         reply_to_message_id: int = None,
-<<<<<<< HEAD
-        reply_markup: 'ReplyMarkup' = None,
+        reply_markup: ReplyMarkup = None,
         read_timeout: float = 20,
         write_timeout: float = 20,
         connect_timeout: ODVInput[float] = DEFAULT_NONE,
         pool_timeout: ODVInput[float] = DEFAULT_NONE,
-=======
-        reply_markup: ReplyMarkup = None,
-        timeout: DVInput[float] = DEFAULT_20,
->>>>>>> a36e1f34
         parse_mode: ODVInput[str] = DEFAULT_NONE,
         api_kwargs: JSONDict = None,
         allow_sending_without_reply: ODVInput[bool] = DEFAULT_NONE,
@@ -1039,16 +1024,11 @@
         last_name: str = None,
         disable_notification: DVInput[bool] = DEFAULT_NONE,
         reply_to_message_id: int = None,
-<<<<<<< HEAD
-        reply_markup: 'ReplyMarkup' = None,
-        read_timeout: ODVInput[float] = DEFAULT_NONE,
-        write_timeout: ODVInput[float] = DEFAULT_NONE,
-        connect_timeout: ODVInput[float] = DEFAULT_NONE,
-        pool_timeout: ODVInput[float] = DEFAULT_NONE,
-=======
         reply_markup: ReplyMarkup = None,
-        timeout: ODVInput[float] = DEFAULT_NONE,
->>>>>>> a36e1f34
+        read_timeout: ODVInput[float] = DEFAULT_NONE,
+        write_timeout: ODVInput[float] = DEFAULT_NONE,
+        connect_timeout: ODVInput[float] = DEFAULT_NONE,
+        pool_timeout: ODVInput[float] = DEFAULT_NONE,
         contact: 'Contact' = None,
         vcard: str = None,
         api_kwargs: JSONDict = None,
@@ -1093,16 +1073,11 @@
         caption: str = None,
         disable_notification: DVInput[bool] = DEFAULT_NONE,
         reply_to_message_id: int = None,
-<<<<<<< HEAD
-        reply_markup: 'ReplyMarkup' = None,
+        reply_markup: ReplyMarkup = None,
         read_timeout: float = 20,
         write_timeout: float = 20,
         connect_timeout: ODVInput[float] = DEFAULT_NONE,
         pool_timeout: ODVInput[float] = DEFAULT_NONE,
-=======
-        reply_markup: ReplyMarkup = None,
-        timeout: DVInput[float] = DEFAULT_20,
->>>>>>> a36e1f34
         parse_mode: ODVInput[str] = DEFAULT_NONE,
         thumb: FileInput = None,
         api_kwargs: JSONDict = None,
@@ -1151,16 +1126,11 @@
         caption: str = None,
         disable_notification: DVInput[bool] = DEFAULT_NONE,
         reply_to_message_id: int = None,
-<<<<<<< HEAD
-        reply_markup: 'ReplyMarkup' = None,
+        reply_markup: ReplyMarkup = None,
         read_timeout: float = 20,
         write_timeout: float = 20,
         connect_timeout: ODVInput[float] = DEFAULT_NONE,
         pool_timeout: ODVInput[float] = DEFAULT_NONE,
-=======
-        reply_markup: ReplyMarkup = None,
-        timeout: DVInput[float] = DEFAULT_20,
->>>>>>> a36e1f34
         parse_mode: ODVInput[str] = DEFAULT_NONE,
         thumb: FileInput = None,
         api_kwargs: JSONDict = None,
@@ -1204,16 +1174,11 @@
         self,
         disable_notification: ODVInput[bool] = DEFAULT_NONE,
         reply_to_message_id: int = None,
-<<<<<<< HEAD
-        reply_markup: 'ReplyMarkup' = None,
-        read_timeout: ODVInput[float] = DEFAULT_NONE,
-        write_timeout: ODVInput[float] = DEFAULT_NONE,
-        connect_timeout: ODVInput[float] = DEFAULT_NONE,
-        pool_timeout: ODVInput[float] = DEFAULT_NONE,
-=======
         reply_markup: ReplyMarkup = None,
-        timeout: ODVInput[float] = DEFAULT_NONE,
->>>>>>> a36e1f34
+        read_timeout: ODVInput[float] = DEFAULT_NONE,
+        write_timeout: ODVInput[float] = DEFAULT_NONE,
+        connect_timeout: ODVInput[float] = DEFAULT_NONE,
+        pool_timeout: ODVInput[float] = DEFAULT_NONE,
         emoji: str = None,
         api_kwargs: JSONDict = None,
         allow_sending_without_reply: ODVInput[bool] = DEFAULT_NONE,
@@ -1376,16 +1341,11 @@
         longitude: float = None,
         disable_notification: DVInput[bool] = DEFAULT_NONE,
         reply_to_message_id: int = None,
-<<<<<<< HEAD
-        reply_markup: 'ReplyMarkup' = None,
-        read_timeout: ODVInput[float] = DEFAULT_NONE,
-        write_timeout: ODVInput[float] = DEFAULT_NONE,
-        connect_timeout: ODVInput[float] = DEFAULT_NONE,
-        pool_timeout: ODVInput[float] = DEFAULT_NONE,
-=======
         reply_markup: ReplyMarkup = None,
-        timeout: ODVInput[float] = DEFAULT_NONE,
->>>>>>> a36e1f34
+        read_timeout: ODVInput[float] = DEFAULT_NONE,
+        write_timeout: ODVInput[float] = DEFAULT_NONE,
+        connect_timeout: ODVInput[float] = DEFAULT_NONE,
+        pool_timeout: ODVInput[float] = DEFAULT_NONE,
         location: 'Location' = None,
         live_period: int = None,
         api_kwargs: JSONDict = None,
@@ -1437,16 +1397,11 @@
         parse_mode: ODVInput[str] = DEFAULT_NONE,
         disable_notification: DVInput[bool] = DEFAULT_NONE,
         reply_to_message_id: int = None,
-<<<<<<< HEAD
-        reply_markup: 'ReplyMarkup' = None,
+        reply_markup: ReplyMarkup = None,
         read_timeout: float = 20,
         write_timeout: float = 20,
         connect_timeout: ODVInput[float] = DEFAULT_NONE,
         pool_timeout: ODVInput[float] = DEFAULT_NONE,
-=======
-        reply_markup: ReplyMarkup = None,
-        timeout: DVInput[float] = DEFAULT_20,
->>>>>>> a36e1f34
         api_kwargs: JSONDict = None,
         allow_sending_without_reply: ODVInput[bool] = DEFAULT_NONE,
         caption_entities: Union[List['MessageEntity'], Tuple['MessageEntity', ...]] = None,
@@ -1491,16 +1446,11 @@
         sticker: Union[FileInput, 'Sticker'],
         disable_notification: DVInput[bool] = DEFAULT_NONE,
         reply_to_message_id: int = None,
-<<<<<<< HEAD
-        reply_markup: 'ReplyMarkup' = None,
+        reply_markup: ReplyMarkup = None,
         read_timeout: float = 20,
         write_timeout: float = 20,
         connect_timeout: ODVInput[float] = DEFAULT_NONE,
         pool_timeout: ODVInput[float] = DEFAULT_NONE,
-=======
-        reply_markup: ReplyMarkup = None,
-        timeout: DVInput[float] = DEFAULT_20,
->>>>>>> a36e1f34
         api_kwargs: JSONDict = None,
         allow_sending_without_reply: ODVInput[bool] = DEFAULT_NONE,
         protect_content: ODVInput[bool] = DEFAULT_NONE,
@@ -1539,16 +1489,11 @@
         foursquare_id: str = None,
         disable_notification: DVInput[bool] = DEFAULT_NONE,
         reply_to_message_id: int = None,
-<<<<<<< HEAD
-        reply_markup: 'ReplyMarkup' = None,
-        read_timeout: ODVInput[float] = DEFAULT_NONE,
-        write_timeout: ODVInput[float] = DEFAULT_NONE,
-        connect_timeout: ODVInput[float] = DEFAULT_NONE,
-        pool_timeout: ODVInput[float] = DEFAULT_NONE,
-=======
         reply_markup: ReplyMarkup = None,
-        timeout: ODVInput[float] = DEFAULT_NONE,
->>>>>>> a36e1f34
+        read_timeout: ODVInput[float] = DEFAULT_NONE,
+        write_timeout: ODVInput[float] = DEFAULT_NONE,
+        connect_timeout: ODVInput[float] = DEFAULT_NONE,
+        pool_timeout: ODVInput[float] = DEFAULT_NONE,
         venue: 'Venue' = None,
         foursquare_type: str = None,
         api_kwargs: JSONDict = None,
@@ -1597,16 +1542,11 @@
         caption: str = None,
         disable_notification: DVInput[bool] = DEFAULT_NONE,
         reply_to_message_id: int = None,
-<<<<<<< HEAD
-        reply_markup: 'ReplyMarkup' = None,
+        reply_markup: ReplyMarkup = None,
         read_timeout: float = 20,
         write_timeout: float = 20,
         connect_timeout: ODVInput[float] = DEFAULT_NONE,
         pool_timeout: ODVInput[float] = DEFAULT_NONE,
-=======
-        reply_markup: ReplyMarkup = None,
-        timeout: DVInput[float] = DEFAULT_20,
->>>>>>> a36e1f34
         width: int = None,
         height: int = None,
         parse_mode: ODVInput[str] = DEFAULT_NONE,
@@ -1659,16 +1599,11 @@
         length: int = None,
         disable_notification: DVInput[bool] = DEFAULT_NONE,
         reply_to_message_id: int = None,
-<<<<<<< HEAD
-        reply_markup: 'ReplyMarkup' = None,
+        reply_markup: ReplyMarkup = None,
         read_timeout: float = 20,
         write_timeout: float = 20,
         connect_timeout: ODVInput[float] = DEFAULT_NONE,
         pool_timeout: ODVInput[float] = DEFAULT_NONE,
-=======
-        reply_markup: ReplyMarkup = None,
-        timeout: DVInput[float] = DEFAULT_20,
->>>>>>> a36e1f34
         thumb: FileInput = None,
         api_kwargs: JSONDict = None,
         allow_sending_without_reply: ODVInput[bool] = DEFAULT_NONE,
@@ -1711,16 +1646,11 @@
         caption: str = None,
         disable_notification: DVInput[bool] = DEFAULT_NONE,
         reply_to_message_id: int = None,
-<<<<<<< HEAD
-        reply_markup: 'ReplyMarkup' = None,
+        reply_markup: ReplyMarkup = None,
         read_timeout: float = 20,
         write_timeout: float = 20,
         connect_timeout: ODVInput[float] = DEFAULT_NONE,
         pool_timeout: ODVInput[float] = DEFAULT_NONE,
-=======
-        reply_markup: ReplyMarkup = None,
-        timeout: DVInput[float] = DEFAULT_20,
->>>>>>> a36e1f34
         parse_mode: ODVInput[str] = DEFAULT_NONE,
         api_kwargs: JSONDict = None,
         allow_sending_without_reply: ODVInput[bool] = DEFAULT_NONE,
@@ -1770,16 +1700,11 @@
         is_closed: bool = None,
         disable_notification: ODVInput[bool] = DEFAULT_NONE,
         reply_to_message_id: int = None,
-<<<<<<< HEAD
-        reply_markup: 'ReplyMarkup' = None,
-        read_timeout: ODVInput[float] = DEFAULT_NONE,
-        write_timeout: ODVInput[float] = DEFAULT_NONE,
-        connect_timeout: ODVInput[float] = DEFAULT_NONE,
-        pool_timeout: ODVInput[float] = DEFAULT_NONE,
-=======
         reply_markup: ReplyMarkup = None,
-        timeout: ODVInput[float] = DEFAULT_NONE,
->>>>>>> a36e1f34
+        read_timeout: ODVInput[float] = DEFAULT_NONE,
+        write_timeout: ODVInput[float] = DEFAULT_NONE,
+        connect_timeout: ODVInput[float] = DEFAULT_NONE,
+        pool_timeout: ODVInput[float] = DEFAULT_NONE,
         explanation: str = None,
         explanation_parse_mode: ODVInput[str] = DEFAULT_NONE,
         open_period: int = None,
@@ -1835,16 +1760,11 @@
         disable_notification: DVInput[bool] = DEFAULT_NONE,
         reply_to_message_id: int = None,
         allow_sending_without_reply: DVInput[bool] = DEFAULT_NONE,
-<<<<<<< HEAD
-        reply_markup: 'ReplyMarkup' = None,
-        read_timeout: ODVInput[float] = DEFAULT_NONE,
-        write_timeout: ODVInput[float] = DEFAULT_NONE,
-        connect_timeout: ODVInput[float] = DEFAULT_NONE,
-        pool_timeout: ODVInput[float] = DEFAULT_NONE,
-=======
         reply_markup: ReplyMarkup = None,
-        timeout: ODVInput[float] = DEFAULT_NONE,
->>>>>>> a36e1f34
+        read_timeout: ODVInput[float] = DEFAULT_NONE,
+        write_timeout: ODVInput[float] = DEFAULT_NONE,
+        connect_timeout: ODVInput[float] = DEFAULT_NONE,
+        pool_timeout: ODVInput[float] = DEFAULT_NONE,
         api_kwargs: JSONDict = None,
         protect_content: ODVInput[bool] = DEFAULT_NONE,
     ) -> 'MessageId':
@@ -1887,16 +1807,11 @@
         disable_notification: DVInput[bool] = DEFAULT_NONE,
         reply_to_message_id: int = None,
         allow_sending_without_reply: DVInput[bool] = DEFAULT_NONE,
-<<<<<<< HEAD
-        reply_markup: 'ReplyMarkup' = None,
-        read_timeout: ODVInput[float] = DEFAULT_NONE,
-        write_timeout: ODVInput[float] = DEFAULT_NONE,
-        connect_timeout: ODVInput[float] = DEFAULT_NONE,
-        pool_timeout: ODVInput[float] = DEFAULT_NONE,
-=======
         reply_markup: ReplyMarkup = None,
-        timeout: ODVInput[float] = DEFAULT_NONE,
->>>>>>> a36e1f34
+        read_timeout: ODVInput[float] = DEFAULT_NONE,
+        write_timeout: ODVInput[float] = DEFAULT_NONE,
+        connect_timeout: ODVInput[float] = DEFAULT_NONE,
+        pool_timeout: ODVInput[float] = DEFAULT_NONE,
         api_kwargs: JSONDict = None,
         protect_content: ODVInput[bool] = DEFAULT_NONE,
     ) -> 'MessageId':
