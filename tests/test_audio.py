--- conflicted
+++ resolved
@@ -204,14 +204,8 @@
 
     @flaky(3, 1)
     @pytest.mark.parametrize('default_bot', [{'parse_mode': 'Markdown'}], indirect=True)
-<<<<<<< HEAD
-    @pytest.mark.asyncio
-    async def test_send_audio_default_parse_mode_1(
-        self, default_bot, chat_id, audio_file, thumb_file
-    ):
-=======
-    def test_send_audio_default_parse_mode_1(self, default_bot, chat_id, audio_file):
->>>>>>> a36e1f34
+    @pytest.mark.asyncio
+    async def test_send_audio_default_parse_mode_1(self, default_bot, chat_id, audio_file):
         test_string = 'Italic Bold Code'
         test_markdown_string = '_Italic_ *Bold* `Code`'
 
@@ -221,14 +215,8 @@
 
     @flaky(3, 1)
     @pytest.mark.parametrize('default_bot', [{'parse_mode': 'Markdown'}], indirect=True)
-<<<<<<< HEAD
-    @pytest.mark.asyncio
-    async def test_send_audio_default_parse_mode_2(
-        self, default_bot, chat_id, audio_file, thumb_file
-    ):
-=======
-    def test_send_audio_default_parse_mode_2(self, default_bot, chat_id, audio_file):
->>>>>>> a36e1f34
+    @pytest.mark.asyncio
+    async def test_send_audio_default_parse_mode_2(self, default_bot, chat_id, audio_file):
         test_markdown_string = '_Italic_ *Bold* `Code`'
 
         message = await default_bot.send_audio(
@@ -239,14 +227,8 @@
 
     @flaky(3, 1)
     @pytest.mark.parametrize('default_bot', [{'parse_mode': 'Markdown'}], indirect=True)
-<<<<<<< HEAD
-    @pytest.mark.asyncio
-    async def test_send_audio_default_parse_mode_3(
-        self, default_bot, chat_id, audio_file, thumb_file
-    ):
-=======
-    def test_send_audio_default_parse_mode_3(self, default_bot, chat_id, audio_file):
->>>>>>> a36e1f34
+    @pytest.mark.asyncio
+    async def test_send_audio_default_parse_mode_3(self, default_bot, chat_id, audio_file):
         test_markdown_string = '_Italic_ *Bold* `Code`'
 
         message = await default_bot.send_audio(
@@ -255,20 +237,17 @@
         assert message.caption == test_markdown_string
         assert message.caption_markdown == escape_markdown(test_markdown_string)
 
-<<<<<<< HEAD
+    @flaky(3, 1)
+    @pytest.mark.asyncio
+    @pytest.mark.parametrize('default_bot', [{'protect_content': True}], indirect=True)
+    async def test_send_audio_default_protect_content(self, default_bot, chat_id, audio):
+        protected_audio = await default_bot.send_audio(chat_id, audio)
+        assert protected_audio.has_protected_content
+        unprotected = await default_bot.send_audio(chat_id, audio, protect_content=False)
+        assert not unprotected.has_protected_content
+
     @pytest.mark.asyncio
     async def test_send_audio_local_files(self, monkeypatch, bot, chat_id):
-=======
-    @flaky(3, 1)
-    @pytest.mark.parametrize('default_bot', [{'protect_content': True}], indirect=True)
-    def test_send_audio_default_protect_content(self, default_bot, chat_id, audio):
-        protected_audio = default_bot.send_audio(chat_id, audio)
-        assert protected_audio.has_protected_content
-        unprotected = default_bot.send_audio(chat_id, audio, protect_content=False)
-        assert not unprotected.has_protected_content
-
-    def test_send_audio_local_files(self, monkeypatch, bot, chat_id):
->>>>>>> a36e1f34
         # For just test that the correct paths are passed as we have no local bot API set up
         test_flag = False
         file = data_file('telegram.jpg')
