#!/usr/bin/env python
# pylint: disable=E0611,E0213,E1102,C0103,E1101,R0913,R0904
#
# A library that provides a Python interface to the Telegram Bot API
# Copyright (C) 2015-2021
# Leandro Toledo de Souza <devs@python-telegram-bot.org>
#
# This program is free software: you can redistribute it and/or modify
# it under the terms of the GNU Lesser Public License as published by
# the Free Software Foundation, either version 3 of the License, or
# (at your option) any later version.
#
# This program is distributed in the hope that it will be useful,
# but WITHOUT ANY WARRANTY; without even the implied warranty of
# MERCHANTABILITY or FITNESS FOR A PARTICULAR PURPOSE.  See the
# GNU Lesser Public License for more details.
#
# You should have received a copy of the GNU Lesser Public License
# along with this program.  If not, see [http://www.gnu.org/licenses/].
# pylint: disable=E0401
"""This module contains an object that represents a Telegram Bot."""

import functools
import inspect
import logging
from datetime import datetime

from typing import (
    TYPE_CHECKING,
    Callable,
    List,
    Optional,
    Tuple,
    TypeVar,
    Union,
    no_type_check,
)

try:
    import ujson as json
except ImportError:
    import json  # type: ignore[no-redef]  # noqa: F723

from cryptography.hazmat.backends import default_backend
from cryptography.hazmat.primitives import serialization

from telegram import (
    Animation,
    Audio,
    BotCommand,
    Chat,
    ChatMember,
    ChatPermissions,
    ChatPhoto,
    Contact,
    Document,
    File,
    GameHighScore,
    Location,
    MaskPosition,
    Message,
    MessageId,
    PassportElementError,
    PhotoSize,
    Poll,
    ReplyMarkup,
    ShippingOption,
    Sticker,
    StickerSet,
    TelegramObject,
    Update,
    User,
    UserProfilePhotos,
    Venue,
    Video,
    VideoNote,
    Voice,
    WebhookInfo,
    InlineKeyboardMarkup,
)
from telegram.constants import MAX_INLINE_QUERY_RESULTS
from telegram.error import InvalidToken, TelegramError
from telegram.utils.helpers import (
    DEFAULT_NONE,
    DefaultValue,
    to_timestamp,
    is_local_file,
    parse_file_input,
)
from telegram.utils.request import PtbRequestBase
from telegram.utils.request_httpx import PtbHttpx
from telegram.utils.types import FileInput, JSONDict

if TYPE_CHECKING:
    from telegram.ext import Defaults
    from telegram import (
        InputMediaAudio,
        InputMediaDocument,
        InputMediaPhoto,
        InputMediaVideo,
        InputMedia,
        InlineQueryResult,
        LabeledPrice,
        MessageEntity,
    )

RT = TypeVar('RT')


def log(
    func: Callable[..., RT], *args: object, **kwargs: object  # pylint: disable=W0613
) -> Callable[..., RT]:
    logger = logging.getLogger(func.__module__)

    @functools.wraps(func)
<<<<<<< HEAD
    def decorator(*args: Any, **kwargs: Any) -> RT:  # pylint: disable=W0613
=======
    def decorator(*args: object, **kwargs: object) -> RT:  # pylint: disable=W0613
>>>>>>> 25506f13
        logger.debug('Entering: %s', func.__name__)
        result = func(*args, **kwargs)
        logger.debug(result)
        logger.debug('Exiting: %s', func.__name__)
        return result

    return decorator


class Bot(TelegramObject):
    """This object represents a Telegram Bot.

    .. versionadded:: 13.2
        Objects of this class are comparable in terms of equality. Two objects of this class are
        considered equal, if their :attr:`bot` is equal.

    Note:
        Most bot methods have the argument ``api_kwargs`` which allows to pass arbitrary keywords
        to the Telegram API. This can be used to access new features of the API before they were
        incorporated into PTB. However, this is not guaranteed to work, i.e. it will fail for
        passing files.

    Args:
        token (:obj:`str`): Bot's unique authentication.
        base_url (:obj:`str`, optional): Telegram Bot API service URL.
        base_file_url (:obj:`str`, optional): Telegram Bot API file URL.
        request (:obj:`telegram.utils.request.Request`, optional): Pre initialized
            :obj:`telegram.utils.request.Request`.
        private_key (:obj:`bytes`, optional): Private key for decryption of telegram passport data.
        private_key_password (:obj:`bytes`, optional): Password for above private key.
        defaults (:class:`telegram.ext.Defaults`, optional): An object containing default values to
            be used if not set explicitly in the bot methods.

    """

    def __new__(cls, *args: object, **kwargs: object) -> 'Bot':  # pylint: disable=W0613
        # Get default values from kwargs
        defaults = kwargs.get('defaults')

        # Make an instance of the class
        instance = super().__new__(cls)

        if not defaults:
            return instance

        # For each method ...
        for method_name, method in inspect.getmembers(instance, predicate=inspect.ismethod):
            # ... get kwargs
            signature = inspect.signature(method, follow_wrapped=True)
            kwarg_names = (
                p.name
                for p in signature.parameters.values()
                if p.default != inspect.Signature.empty
            )
            # ... check if Defaults has a attribute that matches the kwarg name
            needs_default = (
                kwarg_name for kwarg_name in kwarg_names if hasattr(defaults, kwarg_name)
            )
            # ... make a dict of kwarg name and the default value
            default_kwargs = {
                kwarg_name: getattr(defaults, kwarg_name)
                for kwarg_name in needs_default
                if (getattr(defaults, kwarg_name) is not DEFAULT_NONE)
            }
            # ... apply the defaults using a partial
            if default_kwargs:
                setattr(instance, method_name, functools.partial(method, **default_kwargs))

        return instance

    def __init__(
        self,
        token: str,
        base_url: str = None,
        base_file_url: str = None,
        request: 'PtbRequestBase' = None,
        private_key: bytes = None,
        private_key_password: bytes = None,
        defaults: 'Defaults' = None,
    ):
        self.token = self._validate_token(token)

        # Gather default
        self.defaults = defaults

        if base_url is None:
            base_url = 'https://api.telegram.org/bot'

        if base_file_url is None:
            base_file_url = 'https://api.telegram.org/file/bot'

        self.base_url = str(base_url) + str(self.token)
        self.base_file_url = str(base_file_url) + str(self.token)
        self._bot: Optional[User] = None
        self._commands: Optional[List[BotCommand]] = None
        self._request: PtbRequestBase = request or PtbHttpx()
        self.logger = logging.getLogger(__name__)

        if private_key:
            self.private_key = serialization.load_pem_private_key(
                private_key, password=private_key_password, backend=default_backend()
            )

    async def do_init(self):
        """Perform initialization sequence which loads data from Telegram servers."""
        await self.get_me()
        await self.get_my_commands()

    async def __aenter__(self):
        await self.do_init()
        return self

    async def __aexit__(self, exc_type, exc_val, exc_tb):
        await self.close()

    async def _post(
        self,
        endpoint: str,
        data: JSONDict = None,
        timeout: float = None,
        api_kwargs: JSONDict = None,
    ) -> Union[bool, JSONDict, None]:
        if data is None:
            data = {}

        if api_kwargs:
            if data:
                data.update(api_kwargs)
            else:
                data = api_kwargs

        return await self.request.post(f'{self.base_url}/{endpoint}', data=data, timeout=timeout)

    async def _message(
        self,
        endpoint: str,
        data: JSONDict,
        reply_to_message_id: Union[str, int] = None,
        disable_notification: bool = None,
        reply_markup: ReplyMarkup = None,
        allow_sending_without_reply: bool = None,
        timeout: float = None,
        api_kwargs: JSONDict = None,
    ) -> Union[bool, Message]:
        if reply_to_message_id is not None:
            data['reply_to_message_id'] = reply_to_message_id

        if disable_notification is not None:
            data['disable_notification'] = disable_notification

        if allow_sending_without_reply is not None:
            data['allow_sending_without_reply'] = allow_sending_without_reply

        if reply_markup is not None:
            if isinstance(reply_markup, ReplyMarkup):
                # We need to_json() instead of to_dict() here, because reply_markups may be
                # attached to media messages, which aren't json dumped by utils.request
                data['reply_markup'] = reply_markup.to_json()
            else:
                data['reply_markup'] = reply_markup

        if data.get('media') and (data['media'].parse_mode == DEFAULT_NONE):
            if self.defaults:
                data['media'].parse_mode = self.defaults.parse_mode
            else:
                data['media'].parse_mode = None

        result = await self._post(endpoint, data, timeout=timeout, api_kwargs=api_kwargs)

        if result is True:
            return result

        return Message.de_json(result, self)  # type: ignore[arg-type,return-value]

    @property
    def request(self) -> PtbRequestBase:
        return self._request

    @staticmethod
    def _validate_token(token: str) -> str:
        """A very basic validation on token."""
        if any(x.isspace() for x in token):
            raise InvalidToken()

        left, sep, _right = token.partition(':')
        if (not sep) or (not left.isdigit()) or (len(left) < 3):
            raise InvalidToken()

        return token

    @property
    def bot(self) -> User:
        """:class:`telegram.User`: User instance for the bot as returned by :meth:`get_me`."""
        if self._bot is None:
            raise RuntimeError(f'{self.__class__.__name__} is not properly initialized')
        return self._bot

    @property
    def id(self) -> int:
        """:obj:`int`: Unique identifier for this bot."""
        return self.bot.id

    @property
    def first_name(self) -> str:
        """:obj:`str`: Bot's first name."""
        return self.bot.first_name

    @property
    def last_name(self) -> str:
        """:obj:`str`: Optional. Bot's last name."""
        return self.bot.last_name  # type: ignore

    @property
    def username(self) -> str:
        """:obj:`str`: Bot's username."""
        return self.bot.username  # type: ignore

    @property
    def link(self) -> str:
        """:obj:`str`: Convenience property. Returns the t.me link of the bot."""
        return f"https://t.me/{self.username}"

    @property
    def can_join_groups(self) -> bool:
        """:obj:`bool`: Bot's can_join_groups attribute."""
        return self.bot.can_join_groups  # type: ignore

    @property
    def can_read_all_group_messages(self) -> bool:
        """:obj:`bool`: Bot's can_read_all_group_messages attribute."""
        return self.bot.can_read_all_group_messages  # type: ignore

    @property
    def supports_inline_queries(self) -> bool:
        """:obj:`bool`: Bot's supports_inline_queries attribute."""
        return self.bot.supports_inline_queries  # type: ignore

    @property
    def commands(self) -> List[BotCommand]:
        """List[:class:`BotCommand`]: Bot's commands."""
        if self._commands is None:
            raise RuntimeError(f'{self.__class__.__name__} is not properly initialized')
        return self._commands

    @property
    def name(self) -> str:
        """:obj:`str`: Bot's @username."""
        return f'@{self.username}'

    @log
    async def get_me(self, timeout: int = None, api_kwargs: JSONDict = None) -> User:
        """A simple method for testing your bot's auth token. Requires no parameters.

        Args:
            timeout (:obj:`int` | :obj:`float`, optional): If this value is specified, use it as
                the read timeout from the server (instead of the one specified during creation of
                the connection pool).
            api_kwargs (:obj:`dict`, optional): Arbitrary keyword arguments to be passed to the
                Telegram API.

        Returns:
            :class:`telegram.User`: A :class:`telegram.User` instance representing that bot if the
            credentials are valid, :obj:`None` otherwise.

        Raises:
            :class:`telegram.TelegramError`

        """
        result = await self._post('getMe', timeout=timeout, api_kwargs=api_kwargs)
        self._bot = User.de_json(result, self)  # type: ignore
        return self._bot  # type: ignore[return-value]

    @log
    async def send_message(
        self,
        chat_id: Union[int, str],
        text: str,
        parse_mode: str = None,
        disable_web_page_preview: bool = None,
        disable_notification: bool = False,
        reply_to_message_id: Union[int, str] = None,
        reply_markup: ReplyMarkup = None,
        timeout: float = None,
        api_kwargs: JSONDict = None,
        allow_sending_without_reply: bool = None,
        entities: Union[List['MessageEntity'], Tuple['MessageEntity', ...]] = None,
    ) -> Message:
        """Use this method to send text messages.

        Args:
            chat_id (:obj:`int` | :obj:`str`): Unique identifier for the target chat or username
                of the target channel (in the format @channelusername).
            text (:obj:`str`): Text of the message to be sent. Max 4096 characters after entities
                parsing. Also found as :attr:`telegram.constants.MAX_MESSAGE_LENGTH`.
            parse_mode (:obj:`str`): Send Markdown or HTML, if you want Telegram apps to show bold,
                italic, fixed-width text or inline URLs in your bot's message. See the constants in
                :class:`telegram.ParseMode` for the available modes.
            entities (List[:class:`telegram.MessageEntity`], optional): List of special entities
                that appear in message text, which can be specified instead of :attr:`parse_mode`.
            disable_web_page_preview (:obj:`bool`, optional): Disables link previews for links in
                this message.
            disable_notification (:obj:`bool`, optional): Sends the message silently. Users will
                receive a notification with no sound.
            reply_to_message_id (:obj:`int`, optional): If the message is a reply, ID of the
                original message.
            allow_sending_without_reply (:obj:`bool`, optional): Pass :obj:`True`, if the message
                should be sent even if the specified replied-to message is not found.
            reply_markup (:class:`telegram.ReplyMarkup`, optional): Additional interface options.
                A JSON-serialized object for an inline keyboard, custom reply keyboard,
                instructions to remove reply keyboard or to force a reply from the user.
            timeout (:obj:`int` | :obj:`float`, optional): If this value is specified, use it as
                the read timeout from the server (instead of the one specified during creation of
                the connection pool).
            api_kwargs (:obj:`dict`, optional): Arbitrary keyword arguments to be passed to the
                Telegram API.

        Returns:
            :class:`telegram.Message`: On success, the sent message is returned.

        Raises:
            :class:`telegram.TelegramError`

        """
        data: JSONDict = {'chat_id': chat_id, 'text': text}

        if parse_mode:
            data['parse_mode'] = parse_mode
        if entities:
            data['entities'] = [me.to_dict() for me in entities]
        if disable_web_page_preview:
            data['disable_web_page_preview'] = disable_web_page_preview

        return await self._message(  # type: ignore[return-value]
            'sendMessage',
            data,
            disable_notification=disable_notification,
            reply_to_message_id=reply_to_message_id,
            reply_markup=reply_markup,
            allow_sending_without_reply=allow_sending_without_reply,
            timeout=timeout,
            api_kwargs=api_kwargs,
        )

    @log
    async def delete_message(
        self,
        chat_id: Union[str, int],
        message_id: Union[str, int],
        timeout: float = None,
        api_kwargs: JSONDict = None,
    ) -> bool:
        """
        Use this method to delete a message, including service messages, with the following
        limitations:

            - A message can only be deleted if it was sent less than 48 hours ago.
            - A dice message in a private chat can only be deleted if it was sent more than 24
              hours ago.
            - Bots can delete outgoing messages in private chats, groups, and supergroups.
            - Bots can delete incoming messages in private chats.
            - Bots granted can_post_messages permissions can delete outgoing messages in channels.
            - If the bot is an administrator of a group, it can delete any message there.
            - If the bot has can_delete_messages permission in a supergroup or a channel, it can
              delete any message there.

        Args:
            chat_id (:obj:`int` | :obj:`str`): Unique identifier for the target chat or username
                of the target channel (in the format @channelusername).
            message_id (:obj:`int`): Identifier of the message to delete.
            timeout (:obj:`int` | :obj:`float`, optional): If this value is specified, use it as
                the read timeout from the server (instead of the one specified during creation of
                the connection pool).
            api_kwargs (:obj:`dict`, optional): Arbitrary keyword arguments to be passed to the
                Telegram API.

        Returns:
            :obj:`bool`: On success, :obj:`True` is returned.

        Raises:
            :class:`telegram.TelegramError`

        """
        data: JSONDict = {'chat_id': chat_id, 'message_id': message_id}
        result = await self._post('deleteMessage', data, timeout=timeout, api_kwargs=api_kwargs)
        return result  # type: ignore[return-value]

    @log
    async def forward_message(
        self,
        chat_id: Union[int, str],
        from_chat_id: Union[str, int],
        message_id: Union[str, int],
        disable_notification: bool = False,
        timeout: float = None,
        api_kwargs: JSONDict = None,
    ) -> Message:
        """Use this method to forward messages of any kind.

        Args:
            chat_id (:obj:`int` | :obj:`str`): Unique identifier for the target chat or username
                of the target channel (in the format @channelusername).
            from_chat_id (:obj:`int` | :obj:`str`): Unique identifier for the chat where the
                original message was sent (or channel username in the format @channelusername).
            disable_notification (:obj:`bool`, optional): Sends the message silently. Users will
                receive a notification with no sound.
            message_id (:obj:`int`): Message identifier in the chat specified in from_chat_id.
            timeout (:obj:`int` | :obj:`float`, optional): If this value is specified, use it as
                the read timeout from the server (instead of the one specified during creation of
                the connection pool).
            api_kwargs (:obj:`dict`, optional): Arbitrary keyword arguments to be passed to the
                Telegram API.

        Returns:
            :class:`telegram.Message`: On success, the sent Message is returned.

        Raises:
            :class:`telegram.TelegramError`

        """
        data: JSONDict = {}

        if chat_id:
            data['chat_id'] = chat_id
        if from_chat_id:
            data['from_chat_id'] = from_chat_id
        if message_id:
            data['message_id'] = message_id

        return await self._message(  # type: ignore[return-value]
            'forwardMessage',
            data,
            disable_notification=disable_notification,
            timeout=timeout,
            api_kwargs=api_kwargs,
        )

    @log
    async def send_photo(
        self,
        chat_id: int,
        photo: Union[FileInput, 'PhotoSize'],
        caption: str = None,
        disable_notification: bool = False,
        reply_to_message_id: Union[int, str] = None,
        reply_markup: ReplyMarkup = None,
        timeout: float = 20,
        parse_mode: str = None,
        api_kwargs: JSONDict = None,
        allow_sending_without_reply: bool = None,
        caption_entities: Union[List['MessageEntity'], Tuple['MessageEntity', ...]] = None,
        filename: str = None,
    ) -> Message:
        """Use this method to send photos.

        Note:
            The photo argument can be either a file_id, an URL or a file from disk
            ``open(filename, 'rb')``

        Args:
            chat_id (:obj:`int` | :obj:`str`): Unique identifier for the target chat or username
                of the target channel (in the format @channelusername).
            photo (:obj:`str` | `filelike object` | :obj:`bytes` | :class:`pathlib.Path` | \
                :class:`telegram.PhotoSize`): Photo to send.
                Pass a file_id as String to send a photo that exists on the Telegram servers
                (recommended), pass an HTTP URL as a String for Telegram to get a photo from the
                Internet, or upload a new photo using multipart/form-data. Lastly you can pass
                an existing :class:`telegram.PhotoSize` object to send.

                .. versionchanged:: 13.2
                   Accept :obj:`bytes` as input.
            filename (:obj:`str`, optional): Custom file name for the photo, when uploading a
                new file. Convenience parameter, useful e.g. when sending files generated by the
                :obj:`tempfile` module.

                .. versionadded:: 13.1
            caption (:obj:`str`, optional): Photo caption (may also be used when resending photos
                by file_id), 0-1024 characters after entities parsing.
            parse_mode (:obj:`str`, optional): Send Markdown or HTML, if you want Telegram apps to
                show bold, italic, fixed-width text or inline URLs in the media caption. See the
                constants in :class:`telegram.ParseMode` for the available modes.
            caption_entities (List[:class:`telegram.MessageEntity`], optional): List of special
                entities that appear in message text, which can be specified instead of
                :attr:`parse_mode`.
            disable_notification (:obj:`bool`, optional): Sends the message silently. Users will
                receive a notification with no sound.
            reply_to_message_id (:obj:`int`, optional): If the message is a reply, ID of the
                original message.
            allow_sending_without_reply (:obj:`bool`, optional): Pass :obj:`True`, if the message
                should be sent even if the specified replied-to message is not found.
            reply_markup (:class:`telegram.ReplyMarkup`, optional): Additional interface options. A
                JSON-serialized object for an inline keyboard, custom reply keyboard, instructions
                to remove reply keyboard or to force a reply from the user.
            timeout (:obj:`int` | :obj:`float`, optional): Send file timeout (default: 20 seconds).
            api_kwargs (:obj:`dict`, optional): Arbitrary keyword arguments to be passed to the
                Telegram API.

        Returns:
            :class:`telegram.Message`: On success, the sent Message is returned.

        Raises:
            :class:`telegram.TelegramError`

        """
        data: JSONDict = {
            'chat_id': chat_id,
            'photo': parse_file_input(photo, PhotoSize, filename=filename),
        }

        if caption:
            data['caption'] = caption
        if parse_mode:
            data['parse_mode'] = parse_mode
        if caption_entities:
            data['caption_entities'] = [me.to_dict() for me in caption_entities]

        return await self._message(  # type: ignore[return-value]
            'sendPhoto',
            data,
            timeout=timeout,
            disable_notification=disable_notification,
            reply_to_message_id=reply_to_message_id,
            reply_markup=reply_markup,
            allow_sending_without_reply=allow_sending_without_reply,
            api_kwargs=api_kwargs,
        )

    @log
    async def send_audio(
        self,
        chat_id: Union[int, str],
        audio: Union[FileInput, 'Audio'],
        duration: int = None,
        performer: str = None,
        title: str = None,
        caption: str = None,
        disable_notification: bool = False,
        reply_to_message_id: Union[int, str] = None,
        reply_markup: ReplyMarkup = None,
        timeout: float = 20,
        parse_mode: str = None,
        thumb: FileInput = None,
        api_kwargs: JSONDict = None,
        allow_sending_without_reply: bool = None,
        caption_entities: Union[List['MessageEntity'], Tuple['MessageEntity', ...]] = None,
        filename: str = None,
    ) -> Message:
        """
        Use this method to send audio files, if you want Telegram clients to display them in the
        music player. Your audio must be in the .mp3 or .m4a format.

        Bots can currently send audio files of up to 50 MB in size, this limit may be changed in
        the future.

        For sending voice messages, use the sendVoice method instead.

        Note:
            The audio argument can be either a file_id, an URL or a file from disk
            ``open(filename, 'rb')``

        Args:
            chat_id (:obj:`int` | :obj:`str`): Unique identifier for the target chat or username
                of the target channel (in the format @channelusername).
            audio (:obj:`str` | `filelike object` | :obj:`bytes` | :class:`pathlib.Path` | \
                :class:`telegram.Audio`): Audio file to send.
                Pass a file_id as String to send an audio file that exists on the Telegram servers
                (recommended), pass an HTTP URL as a String for Telegram to get an audio file from
                the Internet, or upload a new one using multipart/form-data. Lastly you can pass
                an existing :class:`telegram.Audio` object to send.

                .. versionchanged:: 13.2
                   Accept :obj:`bytes` as input.
            filename (:obj:`str`, optional): Custom file name for the audio, when uploading a
                new file. Convenience parameter, useful e.g. when sending files generated by the
                :obj:`tempfile` module.

                .. versionadded:: 13.1
            caption (:obj:`str`, optional): Audio caption, 0-1024 characters after entities
                parsing.
            parse_mode (:obj:`str`, optional): Send Markdown or HTML, if you want Telegram apps to
                show bold, italic, fixed-width text or inline URLs in the media caption. See the
                constants in :class:`telegram.ParseMode` for the available modes.
            caption_entities (List[:class:`telegram.MessageEntity`], optional): List of special
                entities that appear in message text, which can be specified instead of
                :attr:`parse_mode`.
            duration (:obj:`int`, optional): Duration of sent audio in seconds.
            performer (:obj:`str`, optional): Performer.
            title (:obj:`str`, optional): Track name.
            disable_notification (:obj:`bool`, optional): Sends the message silently. Users will
                receive a notification with no sound.
            reply_to_message_id (:obj:`int`, optional): If the message is a reply, ID of the
                original message.
            allow_sending_without_reply (:obj:`bool`, optional): Pass :obj:`True`, if the message
                should be sent even if the specified replied-to message is not found.
            reply_markup (:class:`telegram.ReplyMarkup`, optional): Additional interface options. A
                JSON-serialized object for an inline keyboard, custom reply keyboard, instructions
                to remove reply keyboard or to force a reply from the user.
            thumb (`filelike object` | :obj:`bytes` | :class:`pathlib.Path`, optional): Thumbnail
                of the file sent; can be ignored if
                thumbnail generation for the file is supported server-side. The thumbnail should be
                in JPEG format and less than 200 kB in size. A thumbnail's width and height should
                not exceed 320. Ignored if the file is not uploaded using multipart/form-data.
                Thumbnails can't be reused and can be only uploaded as a new file.

                .. versionchanged:: 13.2
                   Accept :obj:`bytes` as input.
            timeout (:obj:`int` | :obj:`float`, optional): Send file timeout (default: 20 seconds).
            api_kwargs (:obj:`dict`, optional): Arbitrary keyword arguments to be passed to the
                Telegram API.

        Returns:
            :class:`telegram.Message`: On success, the sent Message is returned.

        Raises:
            :class:`telegram.TelegramError`

        """
        data: JSONDict = {
            'chat_id': chat_id,
            'audio': parse_file_input(audio, Audio, filename=filename),
        }

        if duration:
            data['duration'] = duration
        if performer:
            data['performer'] = performer
        if title:
            data['title'] = title
        if caption:
            data['caption'] = caption
        if parse_mode:
            data['parse_mode'] = parse_mode
        if caption_entities:
            data['caption_entities'] = [me.to_dict() for me in caption_entities]
        if thumb:
            data['thumb'] = parse_file_input(thumb, attach=True)

        return await self._message(  # type: ignore[return-value]
            'sendAudio',
            data,
            timeout=timeout,
            disable_notification=disable_notification,
            reply_to_message_id=reply_to_message_id,
            reply_markup=reply_markup,
            allow_sending_without_reply=allow_sending_without_reply,
            api_kwargs=api_kwargs,
        )

    @log
    async def send_document(
        self,
        chat_id: Union[int, str],
        document: Union[FileInput, 'Document'],
        filename: str = None,
        caption: str = None,
        disable_notification: bool = False,
        reply_to_message_id: Union[int, str] = None,
        reply_markup: ReplyMarkup = None,
        timeout: float = 20,
        parse_mode: str = None,
        thumb: FileInput = None,
        api_kwargs: JSONDict = None,
        disable_content_type_detection: bool = None,
        allow_sending_without_reply: bool = None,
        caption_entities: Union[List['MessageEntity'], Tuple['MessageEntity', ...]] = None,
    ) -> Message:
        """
        Use this method to send general files.

        Bots can currently send files of any type of up to 50 MB in size, this limit may be
        changed in the future.

        Note:
            The document argument can be either a file_id, an URL or a file from disk
            ``open(filename, 'rb')``

        Args:
            chat_id (:obj:`int` | :obj:`str`): Unique identifier for the target chat or username
                of the target channel (in the format @channelusername).
            document (:obj:`str` | `filelike object` | :obj:`bytes` | :class:`pathlib.Path` | \
                :class:`telegram.Document`): File to send.
                Pass a file_id as String to send a file that exists on the Telegram servers
                (recommended), pass an HTTP URL as a String for Telegram to get a file from the
                Internet, or upload a new one using multipart/form-data. Lastly you can pass
                an existing :class:`telegram.Document` object to send.

                .. versionchanged:: 13.2
                   Accept :obj:`bytes` as input.
            filename (:obj:`str`, optional): Custom file name for the document, when uploading a
                new file. Convenience parameter, useful e.g. when sending files generated by the
                :obj:`tempfile` module.
            caption (:obj:`str`, optional): Document caption (may also be used when resending
                documents by file_id), 0-1024 characters after entities parsing.
            disable_content_type_detection (:obj:`bool`, optional): Disables automatic server-side
                content type detection for files uploaded using multipart/form-data.
            parse_mode (:obj:`str`, optional): Send Markdown or HTML, if you want Telegram apps to
                show bold, italic, fixed-width text or inline URLs in the media caption. See the
                constants in :class:`telegram.ParseMode` for the available modes.
            caption_entities (List[:class:`telegram.MessageEntity`], optional): List of special
                entities that appear in message text, which can be specified instead of
                :attr:`parse_mode`.
            disable_notification (:obj:`bool`, optional): Sends the message silently. Users will
                receive a notification with no sound.
            reply_to_message_id (:obj:`int`, optional): If the message is a reply, ID of the
                original message.
            allow_sending_without_reply (:obj:`bool`, optional): Pass :obj:`True`, if the message
                should be sent even if the specified replied-to message is not found.
            reply_markup (:class:`telegram.ReplyMarkup`, optional): Additional interface options. A
                JSON-serialized object for an inline keyboard, custom reply keyboard, instructions
                to remove reply keyboard or to force a reply from the user.
            thumb (`filelike object` | :obj:`bytes` | :class:`pathlib.Path`, optional): Thumbnail
                of the file sent; can be ignored if
                thumbnail generation for the file is supported server-side. The thumbnail should be
                in JPEG format and less than 200 kB in size. A thumbnail's width and height should
                not exceed 320. Ignored if the file is not uploaded using multipart/form-data.
                Thumbnails can't be reused and can be only uploaded as a new file.

                .. versionchanged:: 13.2
                   Accept :obj:`bytes` as input.
            timeout (:obj:`int` | :obj:`float`, optional): Send file timeout (default: 20 seconds).
            api_kwargs (:obj:`dict`, optional): Arbitrary keyword arguments to be passed to the
                Telegram API.

        Returns:
            :class:`telegram.Message`: On success, the sent Message is returned.

        Raises:
            :class:`telegram.TelegramError`

        """
        data: JSONDict = {
            'chat_id': chat_id,
            'document': parse_file_input(document, Document, filename=filename),
        }

        if caption:
            data['caption'] = caption
        if parse_mode:
            data['parse_mode'] = parse_mode
        if caption_entities:
            data['caption_entities'] = [me.to_dict() for me in caption_entities]
        if disable_content_type_detection is not None:
            data['disable_content_type_detection'] = disable_content_type_detection
        if thumb:
            data['thumb'] = parse_file_input(thumb, attach=True)

        return await self._message(  # type: ignore[return-value]
            'sendDocument',
            data,
            timeout=timeout,
            disable_notification=disable_notification,
            reply_to_message_id=reply_to_message_id,
            reply_markup=reply_markup,
            allow_sending_without_reply=allow_sending_without_reply,
            api_kwargs=api_kwargs,
        )

    @log
    async def send_sticker(
        self,
        chat_id: Union[int, str],
        sticker: Union[FileInput, 'Sticker'],
        disable_notification: bool = False,
        reply_to_message_id: Union[int, str] = None,
        reply_markup: ReplyMarkup = None,
        timeout: float = 20,
        api_kwargs: JSONDict = None,
        allow_sending_without_reply: bool = None,
    ) -> Message:
        """
        Use this method to send static .WEBP or animated .TGS stickers.

        Note:
            The sticker argument can be either a file_id, an URL or a file from disk
            ``open(filename, 'rb')``

        Args:
            chat_id (:obj:`int` | :obj:`str`): Unique identifier for the target chat or username
                of the target channel (in the format @channelusername).
            sticker (:obj:`str` | `filelike object` | :obj:`bytes` | :class:`pathlib.Path` | \
                :class:`telegram.Sticker`): Sticker to send.
                Pass a file_id as String to send a file that exists on the Telegram servers
                (recommended), pass an HTTP URL as a String for Telegram to get a .webp file from
                the Internet, or upload a new one using multipart/form-data. Lastly you can pass
                an existing :class:`telegram.Sticker` object to send.

                .. versionchanged:: 13.2
                   Accept :obj:`bytes` as input.
            disable_notification (:obj:`bool`, optional): Sends the message silently. Users will
                receive a notification with no sound.
            reply_to_message_id (:obj:`int`, optional): If the message is a reply, ID of the
                original message.
            allow_sending_without_reply (:obj:`bool`, optional): Pass :obj:`True`, if the message
                should be sent even if the specified replied-to message is not found.
            reply_markup (:class:`telegram.ReplyMarkup`, optional): Additional interface options. A
                JSON-serialized object for an inline keyboard, custom reply keyboard, instructions
                to remove reply keyboard or to force a reply from the user.
            timeout (:obj:`int` | :obj:`float`, optional): Send file timeout (default: 20 seconds).
            api_kwargs (:obj:`dict`, optional): Arbitrary keyword arguments to be passed to the
                Telegram API.

        Returns:
            :class:`telegram.Message`: On success, the sent Message is returned.

        Raises:
            :class:`telegram.TelegramError`

        """
        data: JSONDict = {'chat_id': chat_id, 'sticker': parse_file_input(sticker, Sticker)}
        return await self._message(  # type: ignore[return-value]
            'sendSticker',
            data,
            timeout=timeout,
            disable_notification=disable_notification,
            reply_to_message_id=reply_to_message_id,
            reply_markup=reply_markup,
            allow_sending_without_reply=allow_sending_without_reply,
            api_kwargs=api_kwargs,
        )

    @log
    async def send_video(
        self,
        chat_id: Union[int, str],
        video: Union[FileInput, 'Video'],
        duration: int = None,
        caption: str = None,
        disable_notification: bool = False,
        reply_to_message_id: Union[int, str] = None,
        reply_markup: ReplyMarkup = None,
        timeout: float = 20,
        width: int = None,
        height: int = None,
        parse_mode: str = None,
        supports_streaming: bool = None,
        thumb: FileInput = None,
        api_kwargs: JSONDict = None,
        allow_sending_without_reply: bool = None,
        caption_entities: Union[List['MessageEntity'], Tuple['MessageEntity', ...]] = None,
        filename: str = None,
    ) -> Message:
        """
        Use this method to send video files, Telegram clients support mp4 videos
        (other formats may be sent as Document).

        Bots can currently send video files of up to 50 MB in size, this limit may be changed in
        the future.

        Note:
            * The video argument can be either a file_id, an URL or a file from disk
              ``open(filename, 'rb')``
            * ``thumb`` will be ignored for small video files, for which Telegram can easily
              generate thumb nails. However, this behaviour is undocumented and might be changed
              by Telegram.

        Args:
            chat_id (:obj:`int` | :obj:`str`): Unique identifier for the target chat or username
                of the target channel (in the format @channelusername).
            video (:obj:`str` | `filelike object` | :obj:`bytes` | :class:`pathlib.Path` | \
                :class:`telegram.Video`): Video file to send.
                Pass a file_id as String to send an video file that exists on the Telegram servers
                (recommended), pass an HTTP URL as a String for Telegram to get an video file from
                the Internet, or upload a new one using multipart/form-data. Lastly you can pass
                an existing :class:`telegram.Video` object to send.

                .. versionchanged:: 13.2
                   Accept :obj:`bytes` as input.
            filename (:obj:`str`, optional): Custom file name for the video, when uploading a
                new file. Convenience parameter, useful e.g. when sending files generated by the
                :obj:`tempfile` module.

                .. versionadded:: 13.1
            duration (:obj:`int`, optional): Duration of sent video in seconds.
            width (:obj:`int`, optional): Video width.
            height (:obj:`int`, optional): Video height.
            caption (:obj:`str`, optional): Video caption (may also be used when resending videos
                by file_id), 0-1024 characters after entities parsing.
            parse_mode (:obj:`str`, optional): Send Markdown or HTML, if you want Telegram apps to
                show bold, italic, fixed-width text or inline URLs in the media caption. See the
                constants in :class:`telegram.ParseMode` for the available modes.
            caption_entities (List[:class:`telegram.MessageEntity`], optional): List of special
                entities that appear in message text, which can be specified instead of
                :attr:`parse_mode`.
            supports_streaming (:obj:`bool`, optional): Pass :obj:`True`, if the uploaded video is
                suitable for streaming.
            disable_notification (:obj:`bool`, optional): Sends the message silently. Users will
                receive a notification with no sound.
            reply_to_message_id (:obj:`int`, optional): If the message is a reply, ID of the
                original message.
            allow_sending_without_reply (:obj:`bool`, optional): Pass :obj:`True`, if the message
                should be sent even if the specified replied-to message is not found.
            reply_markup (:class:`telegram.ReplyMarkup`, optional): Additional interface options. A
                JSON-serialized object for an inline keyboard, custom reply keyboard, instructions
                to remove reply keyboard or to force a reply from the user.
            thumb (`filelike object` | :obj:`bytes` | :class:`pathlib.Path`, optional): Thumbnail
                of the file sent; can be ignored if
                thumbnail generation for the file is supported server-side. The thumbnail should be
                in JPEG format and less than 200 kB in size. A thumbnail's width and height should
                not exceed 320. Ignored if the file is not uploaded using multipart/form-data.
                Thumbnails can't be reused and can be only uploaded as a new file.

                .. versionchanged:: 13.2
                   Accept :obj:`bytes` as input.
            timeout (:obj:`int` | :obj:`float`, optional): Send file timeout (default: 20 seconds).
            api_kwargs (:obj:`dict`, optional): Arbitrary keyword arguments to be passed to the
                Telegram API.

        Returns:
            :class:`telegram.Message`: On success, the sent Message is returned.

        Raises:
            :class:`telegram.TelegramError`

        """
        data: JSONDict = {
            'chat_id': chat_id,
            'video': parse_file_input(video, Video, filename=filename),
        }

        if duration:
            data['duration'] = duration
        if caption:
            data['caption'] = caption
        if parse_mode:
            data['parse_mode'] = parse_mode
        if caption_entities:
            data['caption_entities'] = [me.to_dict() for me in caption_entities]
        if supports_streaming:
            data['supports_streaming'] = supports_streaming
        if width:
            data['width'] = width
        if height:
            data['height'] = height
        if thumb:
            data['thumb'] = parse_file_input(thumb, attach=True)

        return await self._message(  # type: ignore[return-value]
            'sendVideo',
            data,
            timeout=timeout,
            disable_notification=disable_notification,
            reply_to_message_id=reply_to_message_id,
            reply_markup=reply_markup,
            allow_sending_without_reply=allow_sending_without_reply,
            api_kwargs=api_kwargs,
        )

    @log
    async def send_video_note(
        self,
        chat_id: Union[int, str],
        video_note: Union[FileInput, 'VideoNote'],
        duration: int = None,
        length: int = None,
        disable_notification: bool = False,
        reply_to_message_id: Union[int, str] = None,
        reply_markup: ReplyMarkup = None,
        timeout: float = 20,
        thumb: FileInput = None,
        api_kwargs: JSONDict = None,
        allow_sending_without_reply: bool = None,
        filename: str = None,
    ) -> Message:
        """
        As of v.4.0, Telegram clients support rounded square mp4 videos of up to 1 minute long.
        Use this method to send video messages.

        Note:
            * The video_note argument can be either a file_id or a file from disk
              ``open(filename, 'rb')``
            * ``thumb`` will be ignored for small video files, for which Telegram can easily
              generate thumb nails. However, this behaviour is undocumented and might be changed
              by Telegram.

        Args:
            chat_id (:obj:`int` | :obj:`str`): Unique identifier for the target chat or username
                of the target channel (in the format @channelusername).
            video_note (:obj:`str` | `filelike object` | :obj:`bytes` | :class:`pathlib.Path` | \
                :class:`telegram.VideoNote`): Video note
                to send. Pass a file_id as String to send a video note that exists on the Telegram
                servers (recommended) or upload a new video using multipart/form-data. Or you can
                pass an existing :class:`telegram.VideoNote` object to send. Sending video notes by
                a URL is currently unsupported.

                .. versionchanged:: 13.2
                   Accept :obj:`bytes` as input.
            filename (:obj:`str`, optional): Custom file name for the video note, when uploading a
                new file. Convenience parameter, useful e.g. when sending files generated by the
                :obj:`tempfile` module.

                .. versionadded:: 13.1
            duration (:obj:`int`, optional): Duration of sent video in seconds.
            length (:obj:`int`, optional): Video width and height, i.e. diameter of the video
                message.
            disable_notification (:obj:`bool`, optional): Sends the message silently. Users will
                receive a notification with no sound.
            reply_to_message_id (:obj:`int`, optional): If the message is a reply, ID of the
                original message.
            allow_sending_without_reply (:obj:`bool`, optional): Pass :obj:`True`, if the message
                should be sent even if the specified replied-to message is not found.
            reply_markup (:class:`telegram.ReplyMarkup`, optional): Additional interface options. A
                JSON-serialized object for an inline keyboard, custom reply keyboard,
                instructions to remove reply keyboard or to force a reply from the user.
            thumb (`filelike object` | :obj:`bytes` | :class:`pathlib.Path`, optional): Thumbnail
                of the file sent; can be ignored if
                thumbnail generation for the file is supported server-side. The thumbnail should be
                in JPEG format and less than 200 kB in size. A thumbnail's width and height should
                not exceed 320. Ignored if the file is not uploaded using multipart/form-data.
                Thumbnails can't be reused and can be only uploaded as a new file.

                .. versionchanged:: 13.2
                   Accept :obj:`bytes` as input.
            timeout (:obj:`int` | :obj:`float`, optional): Send file timeout (default: 20 seconds).
            api_kwargs (:obj:`dict`, optional): Arbitrary keyword arguments to be passed to the
                Telegram API.

        Returns:
            :class:`telegram.Message`: On success, the sent Message is returned.

        Raises:
            :class:`telegram.TelegramError`

        """
        data: JSONDict = {
            'chat_id': chat_id,
            'video_note': parse_file_input(video_note, VideoNote, filename=filename),
        }

        if duration is not None:
            data['duration'] = duration
        if length is not None:
            data['length'] = length
        if thumb:
            data['thumb'] = parse_file_input(thumb, attach=True)

        return await self._message(  # type: ignore[return-value]
            'sendVideoNote',
            data,
            timeout=timeout,
            disable_notification=disable_notification,
            reply_to_message_id=reply_to_message_id,
            reply_markup=reply_markup,
            allow_sending_without_reply=allow_sending_without_reply,
            api_kwargs=api_kwargs,
        )

    @log
    async def send_animation(
        self,
        chat_id: Union[int, str],
        animation: Union[FileInput, 'Animation'],
        duration: int = None,
        width: int = None,
        height: int = None,
        thumb: FileInput = None,
        caption: str = None,
        parse_mode: str = None,
        disable_notification: bool = False,
        reply_to_message_id: Union[int, str] = None,
        reply_markup: ReplyMarkup = None,
        timeout: float = 20,
        api_kwargs: JSONDict = None,
        allow_sending_without_reply: bool = None,
        caption_entities: Union[List['MessageEntity'], Tuple['MessageEntity', ...]] = None,
        filename: str = None,
    ) -> Message:
        """
        Use this method to send animation files (GIF or H.264/MPEG-4 AVC video without sound).
        Bots can currently send animation files of up to 50 MB in size, this limit may be changed
        in the future.

        Note:
            ``thumb`` will be ignored for small files, for which Telegram can easily
            generate thumb nails. However, this behaviour is undocumented and might be changed
            by Telegram.

        Args:
            chat_id (:obj:`int` | :obj:`str`): Unique identifier for the target chat or username
                of the target channel (in the format @channelusername).
            animation (:obj:`str` | `filelike object` | :obj:`bytes` | :class:`pathlib.Path` | \
                :class:`telegram.Animation`): Animation to
                send. Pass a file_id as String to send an animation that exists on the Telegram
                servers (recommended), pass an HTTP URL as a String for Telegram to get an
                animation from the Internet, or upload a new animation using multipart/form-data.
                Lastly you can pass an existing :class:`telegram.Animation` object to send.

                .. versionchanged:: 13.2
                   Accept :obj:`bytes` as input.
            filename (:obj:`str`, optional): Custom file name for the animation, when uploading a
                new file. Convenience parameter, useful e.g. when sending files generated by the
                :obj:`tempfile` module.

                .. versionadded:: 13.1
            duration (:obj:`int`, optional): Duration of sent animation in seconds.
            width (:obj:`int`, optional): Animation width.
            height (:obj:`int`, optional): Animation height.
            thumb (`filelike object` | :obj:`bytes` | :class:`pathlib.Path`, optional): Thumbnail
                of the file sent; can be ignored if
                thumbnail generation for the file is supported server-side. The thumbnail should be
                in JPEG format and less than 200 kB in size. A thumbnail's width and height should
                not exceed 320. Ignored if the file is not uploaded using multipart/form-data.
                Thumbnails can't be reused and can be only uploaded as a new file.

                .. versionchanged:: 13.2
                   Accept :obj:`bytes` as input.
            caption (:obj:`str`, optional): Animation caption (may also be used when resending
                animations by file_id), 0-1024 characters after entities parsing.
            parse_mode (:obj:`str`, optional): Send Markdown or HTML, if you want Telegram apps to
                show bold, italic, fixed-width text or inline URLs in the media caption. See the
                constants in :class:`telegram.ParseMode` for the available modes.
            caption_entities (List[:class:`telegram.MessageEntity`], optional): List of special
                entities that appear in message text, which can be specified instead of
                :attr:`parse_mode`.
            disable_notification (:obj:`bool`, optional): Sends the message silently. Users will
                receive a notification with no sound.
            reply_to_message_id (:obj:`int`, optional): If the message is a reply, ID of the
                original message.
            allow_sending_without_reply (:obj:`bool`, optional): Pass :obj:`True`, if the message
                should be sent even if the specified replied-to message is not found.
            reply_markup (:class:`telegram.ReplyMarkup`, optional): Additional interface options. A
                JSON-serialized object for an inline keyboard, custom reply keyboard, instructions
                to remove reply keyboard or to force a reply from the user.
            timeout (:obj:`int` | :obj:`float`, optional): Send file timeout (default: 20 seconds).
            api_kwargs (:obj:`dict`, optional): Arbitrary keyword arguments to be passed to the
                Telegram API.

        Returns:
            :class:`telegram.Message`: On success, the sent Message is returned.

        Raises:
            :class:`telegram.TelegramError`

        """
        data: JSONDict = {
            'chat_id': chat_id,
            'animation': parse_file_input(animation, Animation, filename=filename),
        }

        if duration:
            data['duration'] = duration
        if width:
            data['width'] = width
        if height:
            data['height'] = height
        if thumb:
            data['thumb'] = parse_file_input(thumb, attach=True)
        if caption:
            data['caption'] = caption
        if parse_mode:
            data['parse_mode'] = parse_mode
        if caption_entities:
            data['caption_entities'] = [me.to_dict() for me in caption_entities]

        return await self._message(  # type: ignore[return-value]
            'sendAnimation',
            data,
            timeout=timeout,
            disable_notification=disable_notification,
            reply_to_message_id=reply_to_message_id,
            reply_markup=reply_markup,
            allow_sending_without_reply=allow_sending_without_reply,
            api_kwargs=api_kwargs,
        )

    @log
    async def send_voice(
        self,
        chat_id: Union[int, str],
        voice: Union[FileInput, 'Voice'],
        duration: int = None,
        caption: str = None,
        disable_notification: bool = False,
        reply_to_message_id: Union[int, str] = None,
        reply_markup: ReplyMarkup = None,
        timeout: float = 20,
        parse_mode: str = None,
        api_kwargs: JSONDict = None,
        allow_sending_without_reply: bool = None,
        caption_entities: Union[List['MessageEntity'], Tuple['MessageEntity', ...]] = None,
        filename: str = None,
    ) -> Message:
        """
        Use this method to send audio files, if you want Telegram clients to display the file
        as a playable voice message. For this to work, your audio must be in an .ogg file
        encoded with OPUS (other formats may be sent as Audio or Document). Bots can currently
        send voice messages of up to 50 MB in size, this limit may be changed in the future.

        Note:
            The voice argument can be either a file_id, an URL or a file from disk
            ``open(filename, 'rb')``

        Args:
            chat_id (:obj:`int` | :obj:`str`): Unique identifier for the target chat or username
                of the target channel (in the format @channelusername).
            voice (:obj:`str` | `filelike object` | :obj:`bytes` | :class:`pathlib.Path` | \
                :class:`telegram.Voice`): Voice file to send.
                Pass a file_id as String to send an voice file that exists on the Telegram servers
                (recommended), pass an HTTP URL as a String for Telegram to get an voice file from
                the Internet, or upload a new one using multipart/form-data. Lastly you can pass
                an existing :class:`telegram.Voice` object to send.

                .. versionchanged:: 13.2
                   Accept :obj:`bytes` as input.
            filename (:obj:`str`, optional): Custom file name for the voice, when uploading a
                new file. Convenience parameter, useful e.g. when sending files generated by the
                :obj:`tempfile` module.

                .. versionadded:: 13.1
            caption (:obj:`str`, optional): Voice message caption, 0-1024 characters after entities
                parsing.
            parse_mode (:obj:`str`, optional): Send Markdown or HTML, if you want Telegram apps to
                show bold, italic, fixed-width text or inline URLs in the media caption. See the
                constants in :class:`telegram.ParseMode` for the available modes.
            caption_entities (List[:class:`telegram.MessageEntity`], optional): List of special
                entities that appear in message text, which can be specified instead of
                :attr:`parse_mode`.
            duration (:obj:`int`, optional): Duration of the voice message in seconds.
            disable_notification (:obj:`bool`, optional): Sends the message silently. Users will
                receive a notification with no sound.
            reply_to_message_id (:obj:`int`, optional): If the message is a reply, ID of the
                original message.
            allow_sending_without_reply (:obj:`bool`, optional): Pass :obj:`True`, if the message
                should be sent even if the specified replied-to message is not found.
            reply_markup (:class:`telegram.ReplyMarkup`, optional): Additional interface options. A
                JSON-serialized object for an inline keyboard, custom reply keyboard,
                instructions to remove reply keyboard or to force a reply from the user.
            timeout (:obj:`int` | :obj:`float`, optional): Send file timeout (default: 20 seconds).
            api_kwargs (:obj:`dict`, optional): Arbitrary keyword arguments to be passed to the
                Telegram API.

        Returns:
            :class:`telegram.Message`: On success, the sent Message is returned.

        Raises:
            :class:`telegram.TelegramError`

        """
        data: JSONDict = {
            'chat_id': chat_id,
            'voice': parse_file_input(voice, Voice, filename=filename),
        }

        if duration:
            data['duration'] = duration
        if caption:
            data['caption'] = caption
        if parse_mode:
            data['parse_mode'] = parse_mode
        if caption_entities:
            data['caption_entities'] = [me.to_dict() for me in caption_entities]

        return await self._message(  # type: ignore[return-value]
            'sendVoice',
            data,
            timeout=timeout,
            disable_notification=disable_notification,
            reply_to_message_id=reply_to_message_id,
            reply_markup=reply_markup,
            allow_sending_without_reply=allow_sending_without_reply,
            api_kwargs=api_kwargs,
        )

    @log
    async def send_media_group(
        self,
        chat_id: Union[int, str],
        media: List[
            Union['InputMediaAudio', 'InputMediaDocument', 'InputMediaPhoto', 'InputMediaVideo']
        ],
        disable_notification: bool = None,
        reply_to_message_id: Union[int, str] = None,
        timeout: float = 20,
        api_kwargs: JSONDict = None,
        allow_sending_without_reply: bool = None,
    ) -> List[Message]:
        """Use this method to send a group of photos or videos as an album.

        Args:
            chat_id (:obj:`int` | :obj:`str`): Unique identifier for the target chat or username
                of the target channel (in the format @channelusername).
            media (List[:class:`telegram.InputMediaAudio`, :class:`telegram.InputMediaDocument`, \
                :class:`telegram.InputMediaPhoto`, :class:`telegram.InputMediaVideo`]): An array
                describing messages to be sent, must include 2–10 items.
            disable_notification (:obj:`bool`, optional): Sends the message silently. Users will
                receive a notification with no sound.
            reply_to_message_id (:obj:`int`, optional): If the message is a reply, ID of the
                original message.
            allow_sending_without_reply (:obj:`bool`, optional): Pass :obj:`True`, if the message
                should be sent even if the specified replied-to message is not found.
            timeout (:obj:`int` | :obj:`float`, optional): Send file timeout (default: 20 seconds).
            api_kwargs (:obj:`dict`, optional): Arbitrary keyword arguments to be passed to the
                Telegram API.

        Returns:
            List[:class:`telegram.Message`]: An array of the sent Messages.

        Raises:
            :class:`telegram.TelegramError`
        """
        data: JSONDict = {'chat_id': chat_id, 'media': media}

        for m in data['media']:
            if m.parse_mode == DEFAULT_NONE:
                if self.defaults:
                    m.parse_mode = self.defaults.parse_mode
                else:
                    m.parse_mode = None

        if reply_to_message_id:
            data['reply_to_message_id'] = reply_to_message_id
        if disable_notification:
            data['disable_notification'] = disable_notification
        if allow_sending_without_reply is not None:
            data['allow_sending_without_reply'] = allow_sending_without_reply

        result = await self._post('sendMediaGroup', data, timeout=timeout, api_kwargs=api_kwargs)

        if self.defaults:
            for res in result:  # type: ignore
                res['default_quote'] = self.defaults.quote  # type: ignore

        return [Message.de_json(res, self) for res in result]  # type: ignore

    @log
    async def send_location(
        self,
        chat_id: Union[int, str],
        latitude: float = None,
        longitude: float = None,
        disable_notification: bool = False,
        reply_to_message_id: Union[int, str] = None,
        reply_markup: ReplyMarkup = None,
        timeout: float = None,
        location: Location = None,
        live_period: int = None,
        api_kwargs: JSONDict = None,
        horizontal_accuracy: float = None,
        heading: int = None,
        proximity_alert_radius: int = None,
        allow_sending_without_reply: bool = None,
    ) -> Message:
        """Use this method to send point on the map.

        Note:
            You can either supply a :obj:`latitude` and :obj:`longitude` or a :obj:`location`.

        Args:
            chat_id (:obj:`int` | :obj:`str`): Unique identifier for the target chat or username
                of the target channel (in the format @channelusername).
            latitude (:obj:`float`, optional): Latitude of location.
            longitude (:obj:`float`, optional): Longitude of location.
            location (:class:`telegram.Location`, optional): The location to send.
            horizontal_accuracy (:obj:`int`, optional): The radius of uncertainty for the location,
                measured in meters; 0-1500.
            live_period (:obj:`int`, optional): Period in seconds for which the location will be
                updated, should be between 60 and 86400.
            heading (:obj:`int`, optional): For live locations, a direction in which the user is
                moving, in degrees. Must be between 1 and 360 if specified.
            proximity_alert_radius (:obj:`int`, optional): For live locations, a maximum distance
                for proximity alerts about approaching another chat member, in meters. Must be
                between 1 and 100000 if specified.
            disable_notification (:obj:`bool`, optional): Sends the message silently. Users will
                receive a notification with no sound.
            reply_to_message_id (:obj:`int`, optional): If the message is a reply, ID of the
                    original message.
            allow_sending_without_reply (:obj:`bool`, optional): Pass :obj:`True`, if the message
                should be sent even if the specified replied-to message is not found.
            reply_markup (:class:`telegram.ReplyMarkup`, optional): Additional interface options. A
                JSON-serialized object for an inline keyboard, custom reply keyboard,
                instructions to remove reply keyboard or to force a reply from the user.
            timeout (:obj:`int` | :obj:`float`, optional): If this value is specified, use it as
                the read timeout from the server (instead of the one specified during creation of
                the connection pool).
            api_kwargs (:obj:`dict`, optional): Arbitrary keyword arguments to be passed to the
                Telegram API.

        Returns:
            :class:`telegram.Message`: On success, the sent Message is returned.

        Raises:
            :class:`telegram.TelegramError`

        """
        if not ((latitude is not None and longitude is not None) or location):
            raise ValueError(
                "Either location or latitude and longitude must be passed as" "argument."
            )

        if not (latitude is not None or longitude is not None) ^ bool(location):
            raise ValueError(
                "Either location or latitude and longitude must be passed as" "argument. Not both."
            )

        if isinstance(location, Location):
            latitude = location.latitude
            longitude = location.longitude

        data: JSONDict = {'chat_id': chat_id, 'latitude': latitude, 'longitude': longitude}

        if live_period:
            data['live_period'] = live_period
        if horizontal_accuracy:
            data['horizontal_accuracy'] = horizontal_accuracy
        if heading:
            data['heading'] = heading
        if proximity_alert_radius:
            data['proximity_alert_radius'] = proximity_alert_radius

        return await self._message(  # type: ignore[return-value]
            'sendLocation',
            data,
            timeout=timeout,
            disable_notification=disable_notification,
            reply_to_message_id=reply_to_message_id,
            reply_markup=reply_markup,
            allow_sending_without_reply=allow_sending_without_reply,
            api_kwargs=api_kwargs,
        )

    @log
    async def edit_message_live_location(
        self,
        chat_id: Union[str, int] = None,
        message_id: Union[str, int] = None,
        inline_message_id: Union[str, int] = None,
        latitude: float = None,
        longitude: float = None,
        location: Location = None,
        reply_markup: InlineKeyboardMarkup = None,
        timeout: float = None,
        api_kwargs: JSONDict = None,
        horizontal_accuracy: float = None,
        heading: int = None,
        proximity_alert_radius: int = None,
    ) -> Union[Message, bool]:
        """Use this method to edit live location messages sent by the bot or via the bot
        (for inline bots). A location can be edited until its :attr:`live_period` expires or
        editing is explicitly disabled by a call to :attr:`stop_message_live_location`.

        Note:
            You can either supply a :obj:`latitude` and :obj:`longitude` or a :obj:`location`.

        Args:
            chat_id (:obj:`int` | :obj:`str`, optional): Required if inline_message_id is not
                specified. Unique identifier for the target chat or username of the target channel
                (in the format @channelusername).
            message_id (:obj:`int`, optional): Required if inline_message_id is not specified.
                Identifier of the message to edit.
            inline_message_id (:obj:`str`, optional): Required if chat_id and message_id are not
                specified. Identifier of the inline message.
            latitude (:obj:`float`, optional): Latitude of location.
            longitude (:obj:`float`, optional): Longitude of location.
            location (:class:`telegram.Location`, optional): The location to send.
            horizontal_accuracy (:obj:`float`, optional): The radius of uncertainty for the
                location, measured in meters; 0-1500.
            heading (:obj:`int`, optional): Direction in which the user is moving, in degrees. Must
                be between 1 and 360 if specified.
            proximity_alert_radius (:obj:`int`, optional): Maximum distance for proximity alerts
                about approaching another chat member, in meters. Must be between 1 and 100000 if
                specified.
            reply_markup (:class:`telegram.InlineKeyboardMarkup`, optional): A JSON-serialized
                object for a new inline keyboard.
            timeout (:obj:`int` | :obj:`float`, optional): If this value is specified, use it as
                the read timeout from the server (instead of the one specified during creation of
                the connection pool).
            api_kwargs (:obj:`dict`, optional): Arbitrary keyword arguments to be passed to the
                Telegram API.

        Returns:
            :class:`telegram.Message`: On success, if edited message is not an inline message, the
            edited message is returned, otherwise :obj:`True` is returned.
        """
        if not (all([latitude, longitude]) or location):
            raise ValueError(
                "Either location or latitude and longitude must be passed as" "argument."
            )
        if not (latitude is not None or longitude is not None) ^ bool(location):
            raise ValueError(
                "Either location or latitude and longitude must be passed as" "argument. Not both."
            )

        if isinstance(location, Location):
            latitude = location.latitude
            longitude = location.longitude

        data: JSONDict = {'latitude': latitude, 'longitude': longitude}

        if chat_id:
            data['chat_id'] = chat_id
        if message_id:
            data['message_id'] = message_id
        if inline_message_id:
            data['inline_message_id'] = inline_message_id
        if horizontal_accuracy:
            data['horizontal_accuracy'] = horizontal_accuracy
        if heading:
            data['heading'] = heading
        if proximity_alert_radius:
            data['proximity_alert_radius'] = proximity_alert_radius

        return await self._message(
            'editMessageLiveLocation',
            data,
            timeout=timeout,
            reply_markup=reply_markup,
            api_kwargs=api_kwargs,
        )

    @log
    async def stop_message_live_location(
        self,
        chat_id: Union[str, int] = None,
        message_id: Union[str, int] = None,
        inline_message_id: Union[str, int] = None,
        reply_markup: InlineKeyboardMarkup = None,
        timeout: float = None,
        api_kwargs: JSONDict = None,
    ) -> Union[Message, bool]:
        """Use this method to stop updating a live location message sent by the bot or via the bot
        (for inline bots) before live_period expires.

        Args:
            chat_id (:obj:`int` | :obj:`str`): Required if inline_message_id is not specified.
                Unique identifier for the target chat or username of the target channel
                (in the format @channelusername).
            message_id (:obj:`int`, optional): Required if inline_message_id is not specified.
                Identifier of the sent message with live location to stop.
            inline_message_id (:obj:`str`, optional): Required if chat_id and message_id are not
                specified. Identifier of the inline message.
            reply_markup (:class:`telegram.InlineKeyboardMarkup`, optional): A JSON-serialized
                object for a new inline keyboard.
            timeout (:obj:`int` | :obj:`float`, optional): If this value is specified, use it as
                the read timeout from the server (instead of the one specified during creation of
                the connection pool).
            api_kwargs (:obj:`dict`, optional): Arbitrary keyword arguments to be passed to the
                Telegram API.

        Returns:
            :class:`telegram.Message`: On success, if edited message is sent by the bot, the
            sent Message is returned, otherwise :obj:`True` is returned.
        """
        data: JSONDict = {}

        if chat_id:
            data['chat_id'] = chat_id
        if message_id:
            data['message_id'] = message_id
        if inline_message_id:
            data['inline_message_id'] = inline_message_id

        return await self._message(
            'stopMessageLiveLocation',
            data,
            timeout=timeout,
            reply_markup=reply_markup,
            api_kwargs=api_kwargs,
        )

    @log
    async def send_venue(
        self,
        chat_id: Union[int, str],
        latitude: float = None,
        longitude: float = None,
        title: str = None,
        address: str = None,
        foursquare_id: str = None,
        disable_notification: bool = False,
        reply_to_message_id: Union[int, str] = None,
        reply_markup: ReplyMarkup = None,
        timeout: float = None,
        venue: Venue = None,
        foursquare_type: str = None,
        api_kwargs: JSONDict = None,
        google_place_id: str = None,
        google_place_type: str = None,
        allow_sending_without_reply: bool = None,
    ) -> Message:
        """Use this method to send information about a venue.

        Note:
            * You can either supply :obj:`venue`, or :obj:`latitude`, :obj:`longitude`,
              :obj:`title` and :obj:`address` and optionally :obj:`foursquare_id` and
              :obj:`foursquare_type` or optionally :obj:`google_place_id` and
              :obj:`google_place_type`.
            * Foursquare details and Google Pace details are mutually exclusive. However, this
              behaviour is undocumented and might be changed by Telegram.

        Args:
            chat_id (:obj:`int` | :obj:`str`): Unique identifier for the target chat or username
                of the target channel (in the format @channelusername).
            latitude (:obj:`float`, optional): Latitude of venue.
            longitude (:obj:`float`, optional): Longitude of venue.
            title (:obj:`str`, optional): Name of the venue.
            address (:obj:`str`, optional): Address of the venue.
            foursquare_id (:obj:`str`, optional): Foursquare identifier of the venue.
            foursquare_type (:obj:`str`, optional): Foursquare type of the venue, if known.
                (For example, "arts_entertainment/default", "arts_entertainment/aquarium" or
                "food/icecream".)
            google_place_id (:obj:`str`, optional): Google Places identifier of the venue.
            google_place_type (:obj:`str`, optional): Google Places type of the venue. (See
                `supported types \
                <https://developers.google.com/places/web-service/supported_types>`_.)
            venue (:class:`telegram.Venue`, optional): The venue to send.
            disable_notification (:obj:`bool`, optional): Sends the message silently. Users will
                receive a notification with no sound.
            reply_to_message_id (:obj:`int`, optional): If the message is a reply, ID of the
                original message.
            allow_sending_without_reply (:obj:`bool`, optional): Pass :obj:`True`, if the message
                should be sent even if the specified replied-to message is not found.
            reply_markup (:class:`telegram.ReplyMarkup`, optional): Additional interface options. A
                JSON-serialized object for an inline keyboard, custom reply keyboard, instructions
                to remove reply keyboard or to force a reply from the user.
            timeout (:obj:`int` | :obj:`float`, optional): If this value is specified, use it as
                the read timeout from the server (instead of the one specified during creation of
                the connection pool).
            api_kwargs (:obj:`dict`, optional): Arbitrary keyword arguments to be passed to the
                Telegram API.

        Returns:
            :class:`telegram.Message`: On success, the sent Message is returned.

        Raises:
            :class:`telegram.TelegramError`

        """
        if not (venue or all([latitude, longitude, address, title])):
            raise ValueError(
                "Either venue or latitude, longitude, address and title must be"
                "passed as arguments."
            )

        if isinstance(venue, Venue):
            latitude = venue.location.latitude
            longitude = venue.location.longitude
            address = venue.address
            title = venue.title
            foursquare_id = venue.foursquare_id
            foursquare_type = venue.foursquare_type
            google_place_id = venue.google_place_id
            google_place_type = venue.google_place_type

        data: JSONDict = {
            'chat_id': chat_id,
            'latitude': latitude,
            'longitude': longitude,
            'address': address,
            'title': title,
        }

        if foursquare_id:
            data['foursquare_id'] = foursquare_id
        if foursquare_type:
            data['foursquare_type'] = foursquare_type
        if google_place_id:
            data['google_place_id'] = google_place_id
        if google_place_type:
            data['google_place_type'] = google_place_type

        return await self._message(  # type: ignore[return-value]
            'sendVenue',
            data,
            timeout=timeout,
            disable_notification=disable_notification,
            reply_to_message_id=reply_to_message_id,
            reply_markup=reply_markup,
            allow_sending_without_reply=allow_sending_without_reply,
            api_kwargs=api_kwargs,
        )

    @log
    async def send_contact(
        self,
        chat_id: Union[int, str],
        phone_number: str = None,
        first_name: str = None,
        last_name: str = None,
        disable_notification: bool = False,
        reply_to_message_id: Union[int, str] = None,
        reply_markup: ReplyMarkup = None,
        timeout: float = None,
        contact: Contact = None,
        vcard: str = None,
        api_kwargs: JSONDict = None,
        allow_sending_without_reply: bool = None,
    ) -> Message:
        """Use this method to send phone contacts.

        Note:
            You can either supply :obj:`contact` or :obj:`phone_number` and :obj:`first_name`
            with optionally :obj:`last_name` and optionally :obj:`vcard`.

        Args:
            chat_id (:obj:`int` | :obj:`str`): Unique identifier for the target chat or username
                of the target channel (in the format @channelusername).
            phone_number (:obj:`str`, optional): Contact's phone number.
            first_name (:obj:`str`, optional): Contact's first name.
            last_name (:obj:`str`, optional): Contact's last name.
            vcard (:obj:`str`, optional): Additional data about the contact in the form of a vCard,
                0-2048 bytes.
            contact (:class:`telegram.Contact`, optional): The contact to send.
            disable_notification (:obj:`bool`, optional): Sends the message silently. Users will
                receive a notification with no sound.
            reply_to_message_id (:obj:`int`, optional): If the message is a reply, ID of the
                original message.
            allow_sending_without_reply (:obj:`bool`, optional): Pass :obj:`True`, if the message
                should be sent even if the specified replied-to message is not found.
            reply_markup (:class:`telegram.ReplyMarkup`, optional): Additional interface options. A
                JSON-serialized object for an inline keyboard, custom reply keyboard, instructions
                to remove reply keyboard or to force a reply from the user.
            timeout (:obj:`int` | :obj:`float`, optional): If this value is specified, use it as
                the read timeout from the server (instead of the one specified during creation of
                the connection pool).
            api_kwargs (:obj:`dict`, optional): Arbitrary keyword arguments to be passed to the
                Telegram API.

        Returns:
            :class:`telegram.Message`: On success, the sent Message is returned.

        Raises:
            :class:`telegram.TelegramError`

        """
        if (not contact) and (not all([phone_number, first_name])):
            raise ValueError(
                "Either contact or phone_number and first_name must be passed as" "arguments."
            )

        if isinstance(contact, Contact):
            phone_number = contact.phone_number
            first_name = contact.first_name
            last_name = contact.last_name
            vcard = contact.vcard

        data: JSONDict = {
            'chat_id': chat_id,
            'phone_number': phone_number,
            'first_name': first_name,
        }

        if last_name:
            data['last_name'] = last_name
        if vcard:
            data['vcard'] = vcard

        return await self._message(  # type: ignore[return-value]
            'sendContact',
            data,
            timeout=timeout,
            disable_notification=disable_notification,
            reply_to_message_id=reply_to_message_id,
            reply_markup=reply_markup,
            allow_sending_without_reply=allow_sending_without_reply,
            api_kwargs=api_kwargs,
        )

    @log
    async def send_game(
        self,
        chat_id: Union[int, str],
        game_short_name: str,
        disable_notification: bool = False,
        reply_to_message_id: Union[int, str] = None,
        reply_markup: InlineKeyboardMarkup = None,
        timeout: float = None,
        api_kwargs: JSONDict = None,
        allow_sending_without_reply: bool = None,
    ) -> Message:
        """Use this method to send a game.

        Args:
            chat_id (:obj:`int` | :obj:`str`): Unique identifier for the target chat or username
                of the target channel (in the format @channelusername).
            game_short_name (:obj:`str`): Short name of the game, serves as the unique identifier
                for the game. Set up your games via `@BotFather <https://t.me/BotFather>`_.
            disable_notification (:obj:`bool`, optional): Sends the message silently. Users will
                receive a notification with no sound.
            reply_to_message_id (:obj:`int`, optional): If the message is a reply, ID of the
                original message.
            allow_sending_without_reply (:obj:`bool`, optional): Pass :obj:`True`, if the message
                should be sent even if the specified replied-to message is not found.
            reply_markup (:class:`telegram.InlineKeyboardMarkup`, optional): A JSON-serialized
                object for a new inline keyboard. If empty, one ‘Play game_title’ button will be
                shown. If not empty, the first button must launch the game.
            timeout (:obj:`int` | :obj:`float`, optional): If this value is specified, use it as
                the read timeout from the server (instead of the one specified during creation of
                the connection pool).
            api_kwargs (:obj:`dict`, optional): Arbitrary keyword arguments to be passed to the
                Telegram API.

        Returns:
            :class:`telegram.Message`: On success, the sent Message is returned.

        Raises:
            :class:`telegram.TelegramError`

        """
        data: JSONDict = {'chat_id': chat_id, 'game_short_name': game_short_name}

        return await self._message(  # type: ignore[return-value]
            'sendGame',
            data,
            timeout=timeout,
            disable_notification=disable_notification,
            reply_to_message_id=reply_to_message_id,
            reply_markup=reply_markup,
            allow_sending_without_reply=allow_sending_without_reply,
            api_kwargs=api_kwargs,
        )

    @log
    async def send_chat_action(
        self,
        chat_id: Union[str, int],
        action: str,
        timeout: float = None,
        api_kwargs: JSONDict = None,
    ) -> bool:
        """
        Use this method when you need to tell the user that something is happening on the bot's
        side. The status is set for 5 seconds or less (when a message arrives from your bot,
        Telegram clients clear its typing status). Telegram only recommends using this method when
        a response from the bot will take a noticeable amount of time to arrive.

        Args:
            chat_id (:obj:`int` | :obj:`str`): Unique identifier for the target chat or username
                of the target channel (in the format @channelusername).
            action(:class:`telegram.ChatAction` | :obj:`str`): Type of action to broadcast. Choose
                one, depending on what the user is about to receive. For convenience look at the
                constants in :class:`telegram.ChatAction`
            timeout (:obj:`int` | :obj:`float`, optional): If this value is specified, use it as
                the read timeout from the server (instead of the one specified during creation of
                the connection pool).
            api_kwargs (:obj:`dict`, optional): Arbitrary keyword arguments to be passed to the
                Telegram API.

        Returns:
            :obj:`bool`:  On success, :obj:`True` is returned.

        Raises:
            :class:`telegram.TelegramError`

        """
        data: JSONDict = {'chat_id': chat_id, 'action': action}
        result = await self._post('sendChatAction', data, timeout=timeout, api_kwargs=api_kwargs)
        return result  # type: ignore[return-value]

    @log
    async def answer_inline_query(
        self,
        inline_query_id: str,
        results: Union[
            List['InlineQueryResult'], Callable[[int], Optional[List['InlineQueryResult']]]
        ],
        cache_time: int = 300,
        is_personal: bool = None,
        next_offset: str = None,
        switch_pm_text: str = None,
        switch_pm_parameter: str = None,
        timeout: float = None,
        current_offset: str = None,
        api_kwargs: JSONDict = None,
    ) -> bool:
        """
        Use this method to send answers to an inline query. No more than 50 results per query are
        allowed.

        Warning:
            In most use cases :attr:`current_offset` should not be passed manually. Instead of
            calling this method directly, use the shortcut :meth:`telegram.InlineQuery.answer` with
            ``auto_pagination=True``, which will take care of passing the correct value.

        Args:
            inline_query_id (:obj:`str`): Unique identifier for the answered query.
            results (List[:class:`telegram.InlineQueryResult`] | Callable): A list of results for
                the inline query. In case :attr:`current_offset` is passed, ``results`` may also be
                a callable that accepts the current page index starting from 0. It must return
                either a list of :class:`telegram.InlineResult` instances or :obj:`None` if there
                are no more results.
            cache_time (:obj:`int`, optional): The maximum amount of time in seconds that the
                result of the inline query may be cached on the server. Defaults to 300.
            is_personal (:obj:`bool`, optional): Pass :obj:`True`, if results may be cached on
                the server side only for the user that sent the query. By default,
                results may be returned to any user who sends the same query.
            next_offset (:obj:`str`, optional): Pass the offset that a client should send in the
                next query with the same text to receive more results. Pass an empty string if
                there are no more results or if you don't support pagination. Offset length can't
                exceed 64 bytes.
            switch_pm_text (:obj:`str`, optional): If passed, clients will display a button with
                specified text that switches the user to a private chat with the bot and sends the
                bot a start message with the parameter switch_pm_parameter.
            switch_pm_parameter (:obj:`str`, optional): Deep-linking parameter for the /start
                message sent to the bot when user presses the switch button. 1-64 characters,
                only A-Z, a-z, 0-9, _ and - are allowed.
            current_offset (:obj:`str`, optional): The :attr:`telegram.InlineQuery.offset` of
                the inline query to answer. If passed, PTB will automatically take care of
                the pagination for you, i.e. pass the correct ``next_offset`` and truncate the
                results list/get the results from the callable you passed.
            timeout (:obj:`int` | :obj:`float`, optional): If this value is specified, use it as
                the read timeout from the server (instead of the one specified during creation of
                the connection pool).
            api_kwargs (:obj:`dict`, optional): Arbitrary keyword arguments to be passed to the
                Telegram API.

        Example:
            An inline bot that sends YouTube videos can ask the user to connect the bot to their
            YouTube account to adapt search results accordingly. To do this, it displays a
            'Connect your YouTube account' button above the results, or even before showing any.
            The user presses the button, switches to a private chat with the bot and, in doing so,
            passes a start parameter that instructs the bot to return an oauth link. Once done, the
            bot can offer a switch_inline button so that the user can easily return to the chat
            where they wanted to use the bot's inline capabilities.

        Returns:
            :obj:`bool`: On success, :obj:`True` is returned.

        Raises:
            :class:`telegram.TelegramError`

        """

        @no_type_check
        def _set_defaults(res):
            # pylint: disable=W0212
            if res._has_parse_mode and res.parse_mode == DEFAULT_NONE:
                if self.defaults:
                    res.parse_mode = self.defaults.parse_mode
                else:
                    res.parse_mode = None
            if res._has_input_message_content and res.input_message_content:
                if (
                    res.input_message_content._has_parse_mode
                    and res.input_message_content.parse_mode == DEFAULT_NONE
                ):
                    if self.defaults:
                        res.input_message_content.parse_mode = self.defaults.parse_mode
                    else:
                        res.input_message_content.parse_mode = None
                if (
                    res.input_message_content._has_disable_web_page_preview
                    and res.input_message_content.disable_web_page_preview == DEFAULT_NONE
                ):
                    if self.defaults:
                        res.input_message_content.disable_web_page_preview = (
                            self.defaults.disable_web_page_preview
                        )
                    else:
                        res.input_message_content.disable_web_page_preview = None

        if current_offset is not None and next_offset is not None:
            raise ValueError('`current_offset` and `next_offset` are mutually exclusive!')

        if current_offset is not None:
            if current_offset == '':
                current_offset_int = 0
            else:
                current_offset_int = int(current_offset)

            next_offset = ''

            if callable(results):
                callable_output = results(current_offset_int)
                if not callable_output:
                    effective_results = []
                else:
                    effective_results = callable_output
                    next_offset = str(current_offset_int + 1)
            else:
                if len(results) > (current_offset_int + 1) * MAX_INLINE_QUERY_RESULTS:
                    next_offset_int = current_offset_int + 1
                    next_offset = str(next_offset_int)
                    effective_results = results[
                        current_offset_int
                        * MAX_INLINE_QUERY_RESULTS : next_offset_int
                        * MAX_INLINE_QUERY_RESULTS
                    ]
                else:
                    effective_results = results[current_offset_int * MAX_INLINE_QUERY_RESULTS :]
        else:
            effective_results = results  # type: ignore[assignment]

        for result in effective_results:
            _set_defaults(result)

        results_dicts = [res.to_dict() for res in effective_results]

        data: JSONDict = {'inline_query_id': inline_query_id, 'results': results_dicts}

        if cache_time or cache_time == 0:
            data['cache_time'] = cache_time
        if is_personal:
            data['is_personal'] = is_personal
        if next_offset is not None:
            data['next_offset'] = next_offset
        if switch_pm_text:
            data['switch_pm_text'] = switch_pm_text
        if switch_pm_parameter:
            data['switch_pm_parameter'] = switch_pm_parameter

        return await self._post(  # type: ignore[return-value]
            'answerInlineQuery',
            data,
            timeout=timeout,
            api_kwargs=api_kwargs,
        )

    @log
    async def get_user_profile_photos(
        self,
        user_id: Union[str, int],
        offset: int = None,
        limit: int = 100,
        timeout: float = None,
        api_kwargs: JSONDict = None,
    ) -> Optional[UserProfilePhotos]:
        """Use this method to get a list of profile pictures for a user.

        Args:
            user_id (:obj:`int`): Unique identifier of the target user.
            offset (:obj:`int`, optional): Sequential number of the first photo to be returned.
                By default, all photos are returned.
            limit (:obj:`int`, optional): Limits the number of photos to be retrieved. Values
                between 1-100 are accepted. Defaults to 100.
            timeout (:obj:`int` | :obj:`float`, optional): If this value is specified, use it as
                the read timeout from the server (instead of the one specified during creation of
                the connection pool).
            api_kwargs (:obj:`dict`, optional): Arbitrary keyword arguments to be passed to the
                Telegram API.

        Returns:
            :class:`telegram.UserProfilePhotos`

        Raises:
            :class:`telegram.TelegramError`

        """
        data: JSONDict = {'user_id': user_id}

        if offset is not None:
            data['offset'] = offset
        if limit:
            data['limit'] = limit

        result = await self._post(
            'getUserProfilePhotos', data, timeout=timeout, api_kwargs=api_kwargs
        )

        return UserProfilePhotos.de_json(result, self)  # type: ignore

    @log
    async def get_file(
        self,
        file_id: Union[
            str, Animation, Audio, ChatPhoto, Document, PhotoSize, Sticker, Video, VideoNote, Voice
        ],
        timeout: float = None,
        api_kwargs: JSONDict = None,
    ) -> File:
        """
        Use this method to get basic info about a file and prepare it for downloading. For the
        moment, bots can download files of up to 20MB in size. The file can then be downloaded
        with :attr:`telegram.File.download`. It is guaranteed that the link will be
        valid for at least 1 hour. When the link expires, a new one can be requested by
        calling get_file again.

        Note:
             This function may not preserve the original file name and MIME type.
             You should save the file's MIME type and name (if available) when the File object
             is received.

        Args:
            file_id (:obj:`str` | :class:`telegram.Animation` | :class:`telegram.Audio` |         \
                     :class:`telegram.ChatPhoto` | :class:`telegram.Document` |                   \
                     :class:`telegram.PhotoSize` | :class:`telegram.Sticker` |                    \
                     :class:`telegram.Video` | :class:`telegram.VideoNote` |                      \
                     :class:`telegram.Voice`):
                Either the file identifier or an object that has a file_id attribute
                to get file information about.
            timeout (:obj:`int` | :obj:`float`, optional): If this value is specified, use it as
                the read timeout from the server (instead of the one specified during creation of
                the connection pool).
            api_kwargs (:obj:`dict`, optional): Arbitrary keyword arguments to be passed to the
                Telegram API.

        Returns:
            :class:`telegram.File`

        Raises:
            :class:`telegram.TelegramError`

        """
        try:
            file_id = file_id.file_id  # type: ignore[union-attr]
        except AttributeError:
            pass

        data: JSONDict = {'file_id': file_id}

        result = await self._post('getFile', data, timeout=timeout, api_kwargs=api_kwargs)

        if result.get('file_path') and not is_local_file(  # type: ignore[union-attr]
            result['file_path']  # type: ignore[index]
        ):
            result['file_path'] = '{}/{}'.format(  # type: ignore[index]
                self.base_file_url, result['file_path']  # type: ignore[index]
            )

        return File.de_json(result, self)  # type: ignore

    @log
    async def kick_chat_member(
        self,
        chat_id: Union[str, int],
        user_id: Union[str, int],
        timeout: float = None,
        until_date: Union[int, datetime] = None,
        api_kwargs: JSONDict = None,
    ) -> bool:
        """
        Use this method to kick a user from a group or a supergroup or a channel. In the case of
        supergroups and channels, the user will not be able to return to the group on their own
        using invite links, etc., unless unbanned first. The bot must be an administrator in the
        group for this to work.

        Args:
            chat_id (:obj:`int` | :obj:`str`): Unique identifier for the target chat or  username
                of the target channel (in the format @channelusername).
            user_id (:obj:`int`): Unique identifier of the target user.
            timeout (:obj:`int` | :obj:`float`, optional): If this value is specified, use it as
                the read timeout from the server (instead of the one specified during creation of
                the connection pool).
            until_date (:obj:`int` | :obj:`datetime.datetime`, optional): Date when the user will
                be unbanned, unix time. If user is banned for more than 366 days or less than 30
                seconds from the current time they are considered to be banned forever.
                For timezone naive :obj:`datetime.datetime` objects, the default timezone of the
                bot will be used.
            api_kwargs (:obj:`dict`, optional): Arbitrary keyword arguments to be passed to the
                Telegram API.

        Returns:
            :obj:`bool` On success, :obj:`True` is returned.

        Raises:
            :class:`telegram.TelegramError`

        """
        data: JSONDict = {'chat_id': chat_id, 'user_id': user_id}

        if until_date is not None:
            if isinstance(until_date, datetime):
                until_date = to_timestamp(
                    until_date, tzinfo=self.defaults.tzinfo if self.defaults else None
                )
            data['until_date'] = until_date

        result = await self._post('kickChatMember', data, timeout=timeout, api_kwargs=api_kwargs)

        return result  # type: ignore[return-value]

    @log
    async def unban_chat_member(
        self,
        chat_id: Union[str, int],
        user_id: Union[str, int],
        timeout: float = None,
        api_kwargs: JSONDict = None,
        only_if_banned: bool = None,
    ) -> bool:
        """Use this method to unban a previously kicked user in a supergroup or channel.

        The user will *not* return to the group or channel automatically, but will be able to join
        via link, etc. The bot must be an administrator for this to work. By default, this method
        guarantees that after the call the user is not a member of the chat, but will be able to
        join it. So if the user is a member of the chat they will also be *removed* from the chat.
        If you don't want this, use the parameter :attr:`only_if_banned`.

        Args:
            chat_id (:obj:`int` | :obj:`str`): Unique identifier for the target chat or username
                of the target channel (in the format @channelusername).
            user_id (:obj:`int`): Unique identifier of the target user.
            only_if_banned (:obj:`bool`, optional): Do nothing if the user is not banned.
            timeout (:obj:`int` | :obj:`float`, optional): If this value is specified, use it as
                the read timeout from the server (instead of the one specified during creation of
                the connection pool).
            api_kwargs (:obj:`dict`, optional): Arbitrary keyword arguments to be passed to the
                Telegram API.

        Returns:
            :obj:`bool` On success, :obj:`True` is returned.

        Raises:
            :class:`telegram.TelegramError`

        """
        data: JSONDict = {'chat_id': chat_id, 'user_id': user_id}

        if only_if_banned is not None:
            data['only_if_banned'] = only_if_banned

        result = await self._post('unbanChatMember', data, timeout=timeout, api_kwargs=api_kwargs)

        return result  # type: ignore[return-value]

    @log
    async def answer_callback_query(
        self,
        callback_query_id: str,
        text: str = None,
        show_alert: bool = False,
        url: str = None,
        cache_time: int = None,
        timeout: float = None,
        api_kwargs: JSONDict = None,
    ) -> bool:
        """
        Use this method to send answers to callback queries sent from inline keyboards. The answer
        will be displayed to the user as a notification at the top of the chat screen or as an
        alert.
        Alternatively, the user can be redirected to the specified Game URL. For this option to
        work, you must first create a game for your bot via BotFather and accept the terms.
        Otherwise, you may use links like t.me/your_bot?start=XXXX that open your bot with
        a parameter.

        Args:
            callback_query_id (:obj:`str`): Unique identifier for the query to be answered.
            text (:obj:`str`, optional): Text of the notification. If not specified, nothing will
                be shown to the user, 0-200 characters.
            show_alert (:obj:`bool`, optional): If :obj:`True`, an alert will be shown by the
                client instead of a notification at the top of the chat screen. Defaults to
                :obj:`False`.
            url (:obj:`str`, optional): URL that will be opened by the user's client. If you have
                created a Game and accepted the conditions via
                `@BotFather <https://t.me/BotFather>`_, specify the URL that
                opens your game - note that this will only work if the query comes from a callback
                game button. Otherwise, you may use links like t.me/your_bot?start=XXXX that open
                your bot with a parameter.
            cache_time (:obj:`int`, optional): The maximum amount of time in seconds that the
                result of the callback query may be cached client-side. Defaults to 0.
            timeout (:obj:`int` | :obj:`float`, optional): If this value is specified, use it as
                the read timeout from the server (instead of the one specified during creation of
                the connection pool).
            api_kwargs (:obj:`dict`, optional): Arbitrary keyword arguments to be passed to the
                Telegram API.

        Returns:
            :obj:`bool` On success, :obj:`True` is returned.

        Raises:
            :class:`telegram.TelegramError`

        """
        data: JSONDict = {'callback_query_id': callback_query_id}

        if text:
            data['text'] = text
        if show_alert:
            data['show_alert'] = show_alert
        if url:
            data['url'] = url
        if cache_time is not None:
            data['cache_time'] = cache_time

        result = await self._post(
            'answerCallbackQuery', data, timeout=timeout, api_kwargs=api_kwargs
        )

        return result  # type: ignore[return-value]

    @log
    async def edit_message_text(
        self,
        text: str,
        chat_id: Union[str, int] = None,
        message_id: Union[str, int] = None,
        inline_message_id: Union[str, int] = None,
        parse_mode: str = None,
        disable_web_page_preview: bool = None,
        reply_markup: InlineKeyboardMarkup = None,
        timeout: float = None,
        api_kwargs: JSONDict = None,
        entities: Union[List['MessageEntity'], Tuple['MessageEntity', ...]] = None,
    ) -> Union[Message, bool]:
        """
        Use this method to edit text and game messages.

        Args:
            chat_id (:obj:`int` | :obj:`str`, optional): Required if inline_message_id is not
                specified. Unique identifier for the target chat or username of the target channel
                (in the format @channelusername)
            message_id (:obj:`int`, optional): Required if inline_message_id is not specified.
                Identifier of the message to edit.
            inline_message_id (:obj:`str`, optional): Required if chat_id and message_id are not
                specified. Identifier of the inline message.
            text (:obj:`str`): New text of the message, 1-4096 characters after entities parsing.
            parse_mode (:obj:`str`, optional): Send Markdown or HTML, if you want Telegram apps to
                show bold, italic, fixed-width text or inline URLs in your bot's message. See the
                constants in :class:`telegram.ParseMode` for the available modes.
            entities (List[:class:`telegram.MessageEntity`], optional): List of special entities
                that appear in message text, which can be specified instead of :attr:`parse_mode`.
            disable_web_page_preview (:obj:`bool`, optional): Disables link previews for links in
                this message.
            reply_markup (:class:`telegram.InlineKeyboardMarkup`, optional): A JSON-serialized
                object for an inline keyboard.
            timeout (:obj:`int` | :obj:`float`, optional): If this value is specified, use it as
                the read timeout from the server (instead of the one specified during creation of
                the connection pool).
            api_kwargs (:obj:`dict`, optional): Arbitrary keyword arguments to be passed to the
                Telegram API.

        Returns:
            :class:`telegram.Message`: On success, if edited message is not an inline message, the
            edited message is returned, otherwise :obj:`True` is returned.

        Raises:
            :class:`telegram.TelegramError`

        """
        data: JSONDict = {'text': text}

        if chat_id:
            data['chat_id'] = chat_id
        if message_id:
            data['message_id'] = message_id
        if inline_message_id:
            data['inline_message_id'] = inline_message_id
        if parse_mode:
            data['parse_mode'] = parse_mode
        if entities:
            data['entities'] = [me.to_dict() for me in entities]
        if disable_web_page_preview:
            data['disable_web_page_preview'] = disable_web_page_preview

        return await self._message(
            'editMessageText',
            data,
            timeout=timeout,
            reply_markup=reply_markup,
            api_kwargs=api_kwargs,
        )

    @log
    async def edit_message_caption(
        self,
        chat_id: Union[str, int] = None,
        message_id: Union[str, int] = None,
        inline_message_id: Union[str, int] = None,
        caption: str = None,
        reply_markup: InlineKeyboardMarkup = None,
        timeout: float = None,
        parse_mode: str = None,
        api_kwargs: JSONDict = None,
        caption_entities: Union[List['MessageEntity'], Tuple['MessageEntity', ...]] = None,
    ) -> Union[Message, bool]:
        """
        Use this method to edit captions of messages.

        Args:
            chat_id (:obj:`int` | :obj:`str`, optional): Required if inline_message_id is not
                specified. Unique identifier for the target chat or username of the target channel
                (in the format @channelusername)
            message_id (:obj:`int`, optional): Required if inline_message_id is not specified.
                Identifier of the message to edit.
            inline_message_id (:obj:`str`, optional): Required if chat_id and message_id are not
                specified. Identifier of the inline message.
            caption (:obj:`str`, optional): New caption of the message, 0-1024 characters after
                entities parsing.
            parse_mode (:obj:`str`, optional): Send Markdown or HTML, if you want Telegram apps to
                show bold, italic, fixed-width text or inline URLs in the media caption. See the
                constants in :class:`telegram.ParseMode` for the available modes.
            caption_entities (List[:class:`telegram.MessageEntity`], optional): List of special
                entities that appear in message text, which can be specified instead of
                :attr:`parse_mode`.
            reply_markup (:class:`telegram.InlineKeyboardMarkup`, optional): A JSON-serialized
                object for an inline keyboard.
            timeout (:obj:`int` | :obj:`float`, optional): If this value is specified, use it as
                the read timeout from the server (instead of the one specified during creation of
                the connection pool).
            api_kwargs (:obj:`dict`, optional): Arbitrary keyword arguments to be passed to the
                Telegram API.

        Returns:
            :class:`telegram.Message`: On success, if edited message is not an inline message, the
            edited message is returned, otherwise :obj:`True` is returned.

        Raises:
            :class:`telegram.TelegramError`

        """
        if inline_message_id is None and (chat_id is None or message_id is None):
            raise ValueError(
                'edit_message_caption: Both chat_id and message_id are required when '
                'inline_message_id is not specified'
            )

        data: JSONDict = {}

        if caption:
            data['caption'] = caption
        if parse_mode:
            data['parse_mode'] = parse_mode
        if caption_entities:
            data['caption_entities'] = [me.to_dict() for me in caption_entities]
        if chat_id:
            data['chat_id'] = chat_id
        if message_id:
            data['message_id'] = message_id
        if inline_message_id:
            data['inline_message_id'] = inline_message_id

        return await self._message(
            'editMessageCaption',
            data,
            timeout=timeout,
            reply_markup=reply_markup,
            api_kwargs=api_kwargs,
        )

    @log
    async def edit_message_media(
        self,
        chat_id: Union[str, int] = None,
        message_id: Union[str, int] = None,
        inline_message_id: Union[str, int] = None,
        media: 'InputMedia' = None,
        reply_markup: InlineKeyboardMarkup = None,
        timeout: float = None,
        api_kwargs: JSONDict = None,
    ) -> Union[Message, bool]:
        """
        Use this method to edit animation, audio, document, photo, or video messages. If a message
        is part of a message album, then it can be edited only to an audio for audio albums, only
        to a document for document albums and to a photo or a video otherwise. When an inline
        message is edited, a new file can't be uploaded. Use a previously uploaded file via its
        ``file_id`` or specify a URL.

        Args:
            chat_id (:obj:`int` | :obj:`str`, optional): Required if inline_message_id is not
                specified. Unique identifier for the target chat or username of the target channel
                (in the format @channelusername).
            message_id (:obj:`int`, optional): Required if inline_message_id is not specified.
                Identifier of the message to edit.
            inline_message_id (:obj:`str`, optional): Required if chat_id and message_id are not
                specified. Identifier of the inline message.
            media (:class:`telegram.InputMedia`): An object for a new media content
                of the message.
            reply_markup (:class:`telegram.InlineKeyboardMarkup`, optional): A JSON-serialized
                object for an inline keyboard.
            timeout (:obj:`int` | :obj:`float`, optional): If this value is specified, use it as
                the read timeout from the server (instead of the one specified during creation of
                the connection pool).
            api_kwargs (:obj:`dict`, optional): Arbitrary keyword arguments to be passed to the
                Telegram API.

        Returns:
            :class:`telegram.Message`: On success, if edited message is sent by the bot, the
            edited Message is returned, otherwise :obj:`True` is returned.

        Raises:
            :class:`telegram.TelegramError`
        """

        if inline_message_id is None and (chat_id is None or message_id is None):
            raise ValueError(
                'edit_message_media: Both chat_id and message_id are required when '
                'inline_message_id is not specified'
            )

        data: JSONDict = {'media': media}

        if chat_id:
            data['chat_id'] = chat_id
        if message_id:
            data['message_id'] = message_id
        if inline_message_id:
            data['inline_message_id'] = inline_message_id

        return await self._message(
            'editMessageMedia',
            data,
            timeout=timeout,
            reply_markup=reply_markup,
            api_kwargs=api_kwargs,
        )

    @log
    async def edit_message_reply_markup(
        self,
        chat_id: Union[str, int] = None,
        message_id: Union[str, int] = None,
        inline_message_id: Union[str, int] = None,
        reply_markup: Optional['InlineKeyboardMarkup'] = None,
        timeout: float = None,
        api_kwargs: JSONDict = None,
    ) -> Union[Message, bool]:
        """
        Use this method to edit only the reply markup of messages sent by the bot or via the bot
        (for inline bots).

        Args:
            chat_id (:obj:`int` | :obj:`str`, optional): Required if inline_message_id is not
                specified. Unique identifier for the target chat or username of the target channel
                (in the format @channelusername).
            message_id (:obj:`int`, optional): Required if inline_message_id is not specified.
                Identifier of the message to edit.
            inline_message_id (:obj:`str`, optional): Required if chat_id and message_id are not
                specified. Identifier of the inline message.
            reply_markup (:class:`telegram.InlineKeyboardMarkup`, optional): A JSON-serialized
                object for an inline keyboard.
            timeout (:obj:`int` | :obj:`float`, optional): If this value is specified, use it as
                the read timeout from the server (instead of the one specified during creation of
                the connection pool).
            api_kwargs (:obj:`dict`, optional): Arbitrary keyword arguments to be passed to the
                Telegram API.

        Returns:
            :class:`telegram.Message`: On success, if edited message is not an inline message, the
            edited message is returned, otherwise :obj:`True` is returned.

        Raises:
            :class:`telegram.TelegramError`

        """
        if inline_message_id is None and (chat_id is None or message_id is None):
            raise ValueError(
                'edit_message_reply_markup: Both chat_id and message_id are required when '
                'inline_message_id is not specified'
            )

        data: JSONDict = {}

        if chat_id:
            data['chat_id'] = chat_id
        if message_id:
            data['message_id'] = message_id
        if inline_message_id:
            data['inline_message_id'] = inline_message_id

        return await self._message(
            'editMessageReplyMarkup',
            data,
            timeout=timeout,
            reply_markup=reply_markup,
            api_kwargs=api_kwargs,
        )

    @log
    async def get_updates(
        self,
        offset: int = None,
        limit: int = 100,
        timeout: float = 0,
        read_latency: float = 2.0,
        allowed_updates: List[str] = None,
        api_kwargs: JSONDict = None,
    ) -> List[Update]:
        """Use this method to receive incoming updates using long polling.

        Args:
            offset (:obj:`int`, optional): Identifier of the first update to be returned. Must be
                greater by one than the highest among the identifiers of previously received
                updates. By default, updates starting with the earliest unconfirmed update are
                returned. An update is considered confirmed as soon as getUpdates is called with an
                offset higher than its update_id. The negative offset can be specified to retrieve
                updates starting from -offset update from the end of the updates queue. All
                previous updates will forgotten.
            limit (:obj:`int`, optional): Limits the number of updates to be retrieved. Values
                between 1-100 are accepted. Defaults to 100.
            timeout (:obj:`int`, optional): Timeout in seconds for long polling. Defaults to 0,
                i.e. usual short polling. Should be positive, short polling should be used for
                testing purposes only.
            allowed_updates (List[:obj:`str`]), optional): A JSON-serialized list the types of
                updates you want your bot to receive. For example, specify ["message",
                "edited_channel_post", "callback_query"] to only receive updates of these types.
                See :class:`telegram.Update` for a complete list of available update types.
                Specify an empty list to receive all updates regardless of type (default). If not
                specified, the previous setting will be used. Please note that this parameter
                doesn't affect updates created before the call to the get_updates, so unwanted
                updates may be received for a short period of time.
            api_kwargs (:obj:`dict`, optional): Arbitrary keyword arguments to be passed to the
                Telegram API.

        Note:
            1. This method will not work if an outgoing webhook is set up.
            2. In order to avoid getting duplicate updates, recalculate offset after each
               server response.
            3. To take full advantage of this library take a look at :class:`telegram.ext.Updater`

        Returns:
            List[:class:`telegram.Update`]

        Raises:
            :class:`telegram.TelegramError`

        """
        data: JSONDict = {'timeout': timeout}

        if offset:
            data['offset'] = offset
        if limit:
            data['limit'] = limit
        if allowed_updates is not None:
            data['allowed_updates'] = allowed_updates

        # Ideally we'd use an aggressive read timeout for the polling. However,
        # * Short polling should return within 2 seconds.
        # * Long polling poses a different problem: the connection might have been dropped while
        #   waiting for the server to return and there's no way of knowing the connection had been
        #   dropped in real time.
        result = await self._post(
            'getUpdates', data, timeout=float(read_latency) + float(timeout), api_kwargs=api_kwargs
        )

        if result:
            self.logger.debug(
                'Getting updates: %s', [u['update_id'] for u in result]  # type: ignore
            )
        else:
            self.logger.debug('No new updates found.')

        if self.defaults:
            for u in result:  # type: ignore
                u['default_quote'] = self.defaults.quote  # type: ignore

        return [Update.de_json(u, self) for u in result]  # type: ignore

    @log
    async def set_webhook(
        self,
        url: str = None,
        certificate: FileInput = None,
        timeout: float = None,
        max_connections: int = 40,
        allowed_updates: List[str] = None,
        api_kwargs: JSONDict = None,
        ip_address: str = None,
        drop_pending_updates: bool = None,
    ) -> bool:
        """
        Use this method to specify a url and receive incoming updates via an outgoing webhook.
        Whenever there is an update for the bot, Telegram will send an HTTPS POST request to the
        specified url, containing a JSON-serialized Update. In case of an unsuccessful request,
        Telegram will give up after a reasonable amount of attempts.

        If you'd like to make sure that the Webhook request comes from Telegram, Telegram
        recommends using a secret path in the URL, e.g. https://www.example.com/<token>. Since
        nobody else knows your bot's token, you can be pretty sure it's us.

        Note:
            The certificate argument should be a file from disk ``open(filename, 'rb')``.

        Args:
            url (:obj:`str`): HTTPS url to send updates to. Use an empty string to remove webhook
                integration.
            certificate (:obj:`filelike`): Upload your public key certificate so that the root
                certificate in use can be checked. See our self-signed guide for details.
                (https://goo.gl/rw7w6Y)
            ip_address (:obj:`str`, optional): The fixed IP address which will be used to send
                webhook requests instead of the IP address resolved through DNS.
            max_connections (:obj:`int`, optional): Maximum allowed number of simultaneous HTTPS
                connections to the webhook for update delivery, 1-100. Defaults to 40. Use lower
                values to limit the load on your bot's server, and higher values to increase your
                bot's throughput.
            allowed_updates (List[:obj:`str`], optional): A JSON-serialized list the types of
                updates you want your bot to receive. For example, specify ["message",
                "edited_channel_post", "callback_query"] to only receive updates of these types.
                See :class:`telegram.Update` for a complete list of available update types.
                Specify an empty list to receive all updates regardless of type (default). If not
                specified, the previous setting will be used. Please note that this parameter
                doesn't affect updates created before the call to the set_webhook, so unwanted
                updates may be received for a short period of time.
            drop_pending_updates (:obj:`bool`, optional): Pass :obj:`True` to drop all pending
                updates.
            timeout (:obj:`int` | :obj:`float`, optional): If this value is specified, use it as
                the read timeout from the server (instead of the one specified during creation of
                the connection pool).
            api_kwargs (:obj:`dict`, optional): Arbitrary keyword arguments to be passed to the
                Telegram API.

        Note:
            1. You will not be able to receive updates using get_updates for as long as an outgoing
               webhook is set up.
            2. To use a self-signed certificate, you need to upload your public key certificate
               using certificate parameter. Please upload as InputFile, sending a String will not
               work.
            3. Ports currently supported for Webhooks: 443, 80, 88, 8443.

            If you're having any trouble setting up webhooks, please check out this `guide to
            Webhooks`_.

        Returns:
            :obj:`bool` On success, :obj:`True` is returned.

        Raises:
            :class:`telegram.TelegramError`

        .. _`guide to Webhooks`: https://core.telegram.org/bots/webhooks

        """
        data: JSONDict = {}

        if url is not None:
            data['url'] = url
        if certificate:
            data['certificate'] = parse_file_input(certificate)
        if max_connections is not None:
            data['max_connections'] = max_connections
        if allowed_updates is not None:
            data['allowed_updates'] = allowed_updates
        if ip_address:
            data['ip_address'] = ip_address
        if drop_pending_updates:
            data['drop_pending_updates'] = drop_pending_updates

        result = await self._post('setWebhook', data, timeout=timeout, api_kwargs=api_kwargs)

        return result  # type: ignore[return-value]

    @log
    async def delete_webhook(
        self, timeout: float = None, api_kwargs: JSONDict = None, drop_pending_updates: bool = None
    ) -> bool:
        """
        Use this method to remove webhook integration if you decide to switch back to
        getUpdates. Requires no parameters.

        Args:
            drop_pending_updates(:obj:`bool`, optional): Pass :obj:`True`: to drop all pending
                updates.
            timeout (:obj:`int` | :obj:`float`, optional): If this value is specified, use it as
                the read timeout from the server (instead of the one specified during creation of
                the connection pool).
            api_kwargs (:obj:`dict`, optional): Arbitrary keyword arguments to be passed to the
                Telegram API.

        Returns:
            :obj:`bool` On success, :obj:`True` is returned.

        Raises:
            :class:`telegram.TelegramError`

        """
        data = {}

        if drop_pending_updates:
            data['drop_pending_updates'] = drop_pending_updates

        result = await self._post('deleteWebhook', data, timeout=timeout, api_kwargs=api_kwargs)

        return result  # type: ignore[return-value]

    @log
    async def leave_chat(
        self, chat_id: Union[str, int], timeout: float = None, api_kwargs: JSONDict = None
    ) -> bool:
        """Use this method for your bot to leave a group, supergroup or channel.

        Args:
            chat_id (:obj:`int` | :obj:`str`): Unique identifier for the target chat or username
                of the target channel (in the format @channelusername).
            timeout (:obj:`int` | :obj:`float`, optional): If this value is specified, use it as
                the read timeout from the server (instead of the one specified during creation of
                the connection pool).
            api_kwargs (:obj:`dict`, optional): Arbitrary keyword arguments to be passed to the
                Telegram API.

        Returns:
            :obj:`bool` On success, :obj:`True` is returned.

        Raises:
            :class:`telegram.TelegramError`

        """
        data: JSONDict = {'chat_id': chat_id}

        result = await self._post('leaveChat', data, timeout=timeout, api_kwargs=api_kwargs)

        return result  # type: ignore[return-value]

    @log
    async def get_chat(
        self, chat_id: Union[str, int], timeout: float = None, api_kwargs: JSONDict = None
    ) -> Chat:
        """
        Use this method to get up to date information about the chat (current name of the user for
        one-on-one conversations, current username of a user, group or channel, etc.).

        Args:
            chat_id (:obj:`int` | :obj:`str`): Unique identifier for the target chat or username
                of the target channel (in the format @channelusername).
            timeout (:obj:`int` | :obj:`float`, optional): If this value is specified, use it as
                the read timeout from the server (instead of the one specified during creation of
                the connection pool).
            api_kwargs (:obj:`dict`, optional): Arbitrary keyword arguments to be passed to the
                Telegram API.

        Returns:
            :class:`telegram.Chat`

        Raises:
            :class:`telegram.TelegramError`

        """
        data: JSONDict = {'chat_id': chat_id}

        result = await self._post('getChat', data, timeout=timeout, api_kwargs=api_kwargs)

        if self.defaults:
            result['default_quote'] = self.defaults.quote  # type: ignore

        return Chat.de_json(result, self)  # type: ignore

    @log
    async def get_chat_administrators(
        self, chat_id: Union[str, int], timeout: float = None, api_kwargs: JSONDict = None
    ) -> List[ChatMember]:
        """
        Use this method to get a list of administrators in a chat.

        Args:
            chat_id (:obj:`int` | :obj:`str`): Unique identifier for the target chat or username
                of the target channel (in the format @channelusername).
            timeout (:obj:`int` | :obj:`float`, optional): If this value is specified, use it as
                the read timeout from the server (instead of the one specified during creation of
                the connection pool).
            api_kwargs (:obj:`dict`, optional): Arbitrary keyword arguments to be passed to the
                Telegram API.

        Returns:
            List[:class:`telegram.ChatMember`]: On success, returns a list of ``ChatMember``
            objects that contains information about all chat administrators except
            other bots. If the chat is a group or a supergroup and no administrators were
            appointed, only the creator will be returned.

        Raises:
            :class:`telegram.TelegramError`

        """
        data: JSONDict = {'chat_id': chat_id}
        result = await self._post(
            'getChatAdministrators', data, timeout=timeout, api_kwargs=api_kwargs
        )
        return [ChatMember.de_json(x, self) for x in result]  # type: ignore

    @log
    async def get_chat_members_count(
        self, chat_id: Union[str, int], timeout: float = None, api_kwargs: JSONDict = None
    ) -> int:
        """Use this method to get the number of members in a chat.

        Args:
            chat_id (:obj:`int` | :obj:`str`): Unique identifier for the target chat or username
                of the target channel (in the format @channelusername).
            timeout (:obj:`int` | :obj:`float`, optional): If this value is specified, use it as
                the read timeout from the server (instead of the one specified during creation of
                the connection pool).
            api_kwargs (:obj:`dict`, optional): Arbitrary keyword arguments to be passed to the
                Telegram API.

        Returns:
            :obj:`int`: Number of members in the chat.

        Raises:
            :class:`telegram.TelegramError`

        """
        data: JSONDict = {'chat_id': chat_id}
        result = await self._post(
            'getChatMembersCount', data, timeout=timeout, api_kwargs=api_kwargs
        )
        return result  # type: ignore[return-value]

    @log
    async def get_chat_member(
        self,
        chat_id: Union[str, int],
        user_id: Union[str, int],
        timeout: float = None,
        api_kwargs: JSONDict = None,
    ) -> ChatMember:
        """Use this method to get information about a member of a chat.

        Args:
            chat_id (:obj:`int` | :obj:`str`): Unique identifier for the target chat or username
                of the target channel (in the format @channelusername).
            user_id (:obj:`int`): Unique identifier of the target user.
            timeout (:obj:`int` | :obj:`float`, optional): If this value is specified, use it as
                the read timeout from the server (instead of the one specified during creation of
                the connection pool).
            api_kwargs (:obj:`dict`, optional): Arbitrary keyword arguments to be passed to the
                Telegram API.

        Returns:
            :class:`telegram.ChatMember`

        Raises:
            :class:`telegram.TelegramError`

        """
        data: JSONDict = {'chat_id': chat_id, 'user_id': user_id}
        result = await self._post('getChatMember', data, timeout=timeout, api_kwargs=api_kwargs)
        return ChatMember.de_json(result, self)  # type: ignore

    @log
    async def set_chat_sticker_set(
        self,
        chat_id: Union[str, int],
        sticker_set_name: str,
        timeout: float = None,
        api_kwargs: JSONDict = None,
    ) -> bool:
        """Use this method to set a new group sticker set for a supergroup.
        The bot must be an administrator in the chat for this to work and must have the appropriate
        admin rights. Use the field :attr:`telegram.Chat.can_set_sticker_set` optionally returned
        in :attr:`get_chat` requests to check if the bot can use this method.

        Args:
            chat_id (:obj:`int` | :obj:`str`): Unique identifier for the target chat or username
                of the target supergroup (in the format @supergroupusername).
            sticker_set_name (:obj:`str`): Name of the sticker set to be set as the group
                sticker set.
            timeout (:obj:`int` | :obj:`float`, optional): If this value is specified, use it as
                the read timeout from the server (instead of the one specified during creation of
                the connection pool).
            api_kwargs (:obj:`dict`, optional): Arbitrary keyword arguments to be passed to the
                Telegram API.

        Returns:
            :obj:`bool`: On success, :obj:`True` is returned.
        """
        data: JSONDict = {'chat_id': chat_id, 'sticker_set_name': sticker_set_name}
        result = await self._post(
            'setChatStickerSet', data, timeout=timeout, api_kwargs=api_kwargs
        )
        return result  # type: ignore[return-value]

    @log
    async def delete_chat_sticker_set(
        self, chat_id: Union[str, int], timeout: float = None, api_kwargs: JSONDict = None
    ) -> bool:
        """Use this method to delete a group sticker set from a supergroup. The bot must be an
        administrator in the chat for this to work and must have the appropriate admin rights.
        Use the field :attr:`telegram.Chat.can_set_sticker_set` optionally returned in
        :attr:`get_chat` requests to check if the bot can use this method.

        Args:
            chat_id (:obj:`int` | :obj:`str`): Unique identifier for the target chat or username
                of the target supergroup (in the format @supergroupusername).
            timeout (:obj:`int` | :obj:`float`, optional): If this value is specified, use it as
                the read timeout from the server (instead of the one specified during creation of
                the connection pool).
            api_kwargs (:obj:`dict`, optional): Arbitrary keyword arguments to be passed to the
                Telegram API.

        Returns:
             :obj:`bool`: On success, :obj:`True` is returned.
        """
        data: JSONDict = {'chat_id': chat_id}
        result = await self._post(
            'deleteChatStickerSet', data, timeout=timeout, api_kwargs=api_kwargs
        )
        return result  # type: ignore[return-value]

    async def get_webhook_info(
        self, timeout: float = None, api_kwargs: JSONDict = None
    ) -> WebhookInfo:
        """Use this method to get current webhook status. Requires no parameters.

        If the bot is using getUpdates, will return an object with the url field empty.

        Args:
            timeout (:obj:`int` | :obj:`float`, optional): If this value is specified, use it as
                the read timeout from the server (instead of the one specified during creation of
                the connection pool).
            api_kwargs (:obj:`dict`, optional): Arbitrary keyword arguments to be passed to the
                Telegram API.

        Returns:
            :class:`telegram.WebhookInfo`

        """
        result = await self._post('getWebhookInfo', None, timeout=timeout, api_kwargs=api_kwargs)
        return WebhookInfo.de_json(result, self)  # type: ignore

    @log
    async def set_game_score(
        self,
        user_id: Union[int, str],
        score: int,
        chat_id: Union[str, int] = None,
        message_id: Union[str, int] = None,
        inline_message_id: Union[str, int] = None,
        force: bool = None,
        disable_edit_message: bool = None,
        timeout: float = None,
        api_kwargs: JSONDict = None,
    ) -> Union[Message, bool]:
        """
        Use this method to set the score of the specified user in a game.

        Args:
            user_id (:obj:`int`): User identifier.
            score (:obj:`int`): New score, must be non-negative.
            force (:obj:`bool`, optional): Pass :obj:`True`, if the high score is allowed to
                decrease. This can be useful when fixing mistakes or banning cheaters.
            disable_edit_message (:obj:`bool`, optional): Pass :obj:`True`, if the game message
                should not be automatically edited to include the current scoreboard.
            chat_id (:obj:`int` | :obj:`str`, optional): Required if inline_message_id is not
                specified. Unique identifier for the target chat.
            message_id (:obj:`int`, optional): Required if inline_message_id is not specified.
                Identifier of the sent message.
            inline_message_id (:obj:`str`, optional): Required if chat_id and message_id are not
                specified. Identifier of the inline message.
            timeout (:obj:`int` | :obj:`float`, optional): If this value is specified, use it as
                the read timeout from the server (instead of the one specified during creation of
                the connection pool).
            api_kwargs (:obj:`dict`, optional): Arbitrary keyword arguments to be passed to the
                Telegram API.

        Returns:
            :class:`telegram.Message`: The edited message, or if the message wasn't sent by the bot
            , :obj:`True`.

        Raises:
            :class:`telegram.TelegramError`: If the new score is not greater than the user's
                current score in the chat and force is :obj:`False`.

        """
        data: JSONDict = {'user_id': user_id, 'score': score}

        if chat_id:
            data['chat_id'] = chat_id
        if message_id:
            data['message_id'] = message_id
        if inline_message_id:
            data['inline_message_id'] = inline_message_id
        if force is not None:
            data['force'] = force
        if disable_edit_message is not None:
            data['disable_edit_message'] = disable_edit_message

        return await self._message(
            'setGameScore',
            data,
            timeout=timeout,
            api_kwargs=api_kwargs,
        )

    @log
    async def get_game_high_scores(
        self,
        user_id: Union[int, str],
        chat_id: Union[str, int] = None,
        message_id: Union[str, int] = None,
        inline_message_id: Union[str, int] = None,
        timeout: float = None,
        api_kwargs: JSONDict = None,
    ) -> List[GameHighScore]:
        """
        Use this method to get data for high score tables. Will return the score of the specified
        user and several of his neighbors in a game.

        Args:
            user_id (:obj:`int`): Target user id.
            chat_id (:obj:`int` | :obj:`str`, optional): Required if inline_message_id is not
                specified. Unique identifier for the target chat.
            message_id (:obj:`int`, optional): Required if inline_message_id is not specified.
                Identifier of the sent message.
            inline_message_id (:obj:`str`, optional): Required if chat_id and message_id are not
                specified. Identifier of the inline message.
            timeout (:obj:`int` | :obj:`float`, optional): If this value is specified, use it as
                the read timeout from the server (instead of the one specified during creation of
                the connection pool).
            api_kwargs (:obj:`dict`, optional): Arbitrary keyword arguments to be passed to the
                Telegram API.

        Returns:
            List[:class:`telegram.GameHighScore`]

        Raises:
            :class:`telegram.TelegramError`

        """
        data: JSONDict = {'user_id': user_id}

        if chat_id:
            data['chat_id'] = chat_id
        if message_id:
            data['message_id'] = message_id
        if inline_message_id:
            data['inline_message_id'] = inline_message_id

        result = await self._post(
            'getGameHighScores', data, timeout=timeout, api_kwargs=api_kwargs
        )

        return [GameHighScore.de_json(hs, self) for hs in result]  # type: ignore

    @log
    async def send_invoice(
        self,
        chat_id: Union[int, str],
        title: str,
        description: str,
        payload: str,
        provider_token: str,
        start_parameter: str,
        currency: str,
        prices: List['LabeledPrice'],
        photo_url: str = None,
        photo_size: int = None,
        photo_width: int = None,
        photo_height: int = None,
        need_name: bool = None,
        need_phone_number: bool = None,
        need_email: bool = None,
        need_shipping_address: bool = None,
        is_flexible: bool = None,
        disable_notification: bool = False,
        reply_to_message_id: Union[int, str] = None,
        reply_markup: InlineKeyboardMarkup = None,
        provider_data: Union[str, object] = None,
        send_phone_number_to_provider: bool = None,
        send_email_to_provider: bool = None,
        timeout: float = None,
        api_kwargs: JSONDict = None,
        allow_sending_without_reply: bool = None,
    ) -> Message:
        """Use this method to send invoices.

        Args:
            chat_id (:obj:`int` | :obj:`str`): Unique identifier for the target private chat.
            title (:obj:`str`): Product name, 1-32 characters.
            description (:obj:`str`): Product description, 1-255 characters.
            payload (:obj:`str`): Bot-defined invoice payload, 1-128 bytes. This will not be
                displayed to the user, use for your internal processes.
            provider_token (:obj:`str`): Payments provider token, obtained via
                `@BotFather <https://t.me/BotFather>`_.
            start_parameter (:obj:`str`): Unique deep-linking parameter that can be used to
                generate this invoice when used as a start parameter.
            currency (:obj:`str`): Three-letter ISO 4217 currency code.
            prices (List[:class:`telegram.LabeledPrice`)]: Price breakdown, a JSON-serialized list
                of components (e.g. product price, tax, discount, delivery cost, delivery tax,
                bonus, etc.).
            provider_data (:obj:`str` | :obj:`object`, optional): JSON-serialized data about the
                invoice, which will be shared with the payment provider. A detailed description of
                required fields should be provided by the payment provider. When an object is
                passed, it will be encoded as JSON.
            photo_url (:obj:`str`, optional): URL of the product photo for the invoice. Can be a
                photo of the goods or a marketing image for a service. People like it better when
                they see what they are paying for.
            photo_size (:obj:`str`, optional): Photo size.
            photo_width (:obj:`int`, optional): Photo width.
            photo_height (:obj:`int`, optional): Photo height.
            need_name (:obj:`bool`, optional): Pass :obj:`True`, if you require the user's full
                name to complete the order.
            need_phone_number (:obj:`bool`, optional): Pass :obj:`True`, if you require the user's
                phone number to complete the order.
            need_email (:obj:`bool`, optional): Pass :obj:`True`, if you require the user's email
                to complete the order.
            need_shipping_address (:obj:`bool`, optional): Pass :obj:`True`, if you require the
                user's shipping address to complete the order.
            send_phone_number_to_provider (:obj:`bool`, optional): Pass :obj:`True`, if user's
                phone number should be sent to provider.
            send_email_to_provider (:obj:`bool`, optional): Pass :obj:`True`, if user's email
                address should be sent to provider.
            is_flexible (:obj:`bool`, optional): Pass :obj:`True`, if the final price depends on
                the shipping method.
            disable_notification (:obj:`bool`, optional): Sends the message silently. Users will
                receive a notification with no sound.
            reply_to_message_id (:obj:`int`, optional): If the message is a reply, ID of the
                original message.
            allow_sending_without_reply (:obj:`bool`, optional): Pass :obj:`True`, if the message
                should be sent even if the specified replied-to message is not found.
            reply_markup (:class:`telegram.InlineKeyboardMarkup`, optional): A JSON-serialized
                object for an inline keyboard. If empty, one 'Pay total price' button will be
                shown. If not empty, the first button must be a Pay button.
            timeout (:obj:`int` | :obj:`float`, optional): If this value is specified, use it as
                the read timeout from the server (instead of the one specified during creation of
                the connection pool).
            api_kwargs (:obj:`dict`, optional): Arbitrary keyword arguments to be passed to the
                Telegram API.

        Returns:
            :class:`telegram.Message`: On success, the sent Message is returned.

        Raises:
            :class:`telegram.TelegramError`

        """
        data: JSONDict = {
            'chat_id': chat_id,
            'title': title,
            'description': description,
            'payload': payload,
            'provider_token': provider_token,
            'start_parameter': start_parameter,
            'currency': currency,
            'prices': [p.to_dict() for p in prices],
        }
        if provider_data is not None:
            if isinstance(provider_data, str):
                data['provider_data'] = provider_data
            else:
                data['provider_data'] = json.dumps(provider_data)
        if photo_url is not None:
            data['photo_url'] = photo_url
        if photo_size is not None:
            data['photo_size'] = photo_size
        if photo_width is not None:
            data['photo_width'] = photo_width
        if photo_height is not None:
            data['photo_height'] = photo_height
        if need_name is not None:
            data['need_name'] = need_name
        if need_phone_number is not None:
            data['need_phone_number'] = need_phone_number
        if need_email is not None:
            data['need_email'] = need_email
        if need_shipping_address is not None:
            data['need_shipping_address'] = need_shipping_address
        if is_flexible is not None:
            data['is_flexible'] = is_flexible
        if send_phone_number_to_provider is not None:
            data['send_phone_number_to_provider'] = send_email_to_provider
        if send_email_to_provider is not None:
            data['send_email_to_provider'] = send_email_to_provider

        return await self._message(  # type: ignore[return-value]
            'sendInvoice',
            data,
            timeout=timeout,
            disable_notification=disable_notification,
            reply_to_message_id=reply_to_message_id,
            reply_markup=reply_markup,
            allow_sending_without_reply=allow_sending_without_reply,
            api_kwargs=api_kwargs,
        )

    @log
    async def answer_shipping_query(
        self,
        shipping_query_id: str,
        ok: bool,
        shipping_options: List[ShippingOption] = None,
        error_message: str = None,
        timeout: float = None,
        api_kwargs: JSONDict = None,
    ) -> bool:
        """
        If you sent an invoice requesting a shipping address and the parameter is_flexible was
        specified, the Bot API will send an Update with a shipping_query field to the bot. Use
        this method to reply to shipping queries.

        Args:
            shipping_query_id (:obj:`str`): Unique identifier for the query to be answered.
            ok (:obj:`bool`): Specify :obj:`True` if delivery to the specified address is possible
                and :obj:`False` if there are any problems (for example, if delivery to the
                specified address is not possible).
            shipping_options (List[:class:`telegram.ShippingOption`]), optional]: Required if ok is
                :obj:`True`. A JSON-serialized array of available shipping options.
            error_message (:obj:`str`, optional): Required if ok is :obj:`False`. Error message in
                human readable form that explains why it is impossible to complete the order (e.g.
                "Sorry, delivery to your desired address is unavailable"). Telegram will display
                this message to the user.
            timeout (:obj:`int` | :obj:`float`, optional): If this value is specified, use it as
                the read timeout from the server (instead of the one specified during creation of
                the connection pool).
            api_kwargs (:obj:`dict`, optional): Arbitrary keyword arguments to be passed to the
                Telegram API.

        Returns:
            :obj:`bool`: On success, :obj:`True` is returned.

        Raises:
            :class:`telegram.TelegramError`

        """
        ok = bool(ok)

        if ok and (shipping_options is None or error_message is not None):
            raise TelegramError(
                'answerShippingQuery: If ok is True, shipping_options '
                'should not be empty and there should not be error_message'
            )

        if not ok and (shipping_options is not None or error_message is None):
            raise TelegramError(
                'answerShippingQuery: If ok is False, error_message '
                'should not be empty and there should not be shipping_options'
            )

        data: JSONDict = {'shipping_query_id': shipping_query_id, 'ok': ok}

        if ok:
            assert shipping_options
            data['shipping_options'] = [option.to_dict() for option in shipping_options]
        if error_message is not None:
            data['error_message'] = error_message

        result = await self._post(
            'answerShippingQuery', data, timeout=timeout, api_kwargs=api_kwargs
        )

        return result  # type: ignore[return-value]

    @log
    async def answer_pre_checkout_query(
        self,
        pre_checkout_query_id: str,
        ok: bool,
        error_message: str = None,
        timeout: float = None,
        api_kwargs: JSONDict = None,
    ) -> bool:
        """
        Once the user has confirmed their payment and shipping details, the Bot API sends the final
        confirmation in the form of an Update with the field pre_checkout_query. Use this method to
        respond to such pre-checkout queries.

        Note:
            The Bot API must receive an answer within 10 seconds after the pre-checkout
            query was sent.

        Args:
            pre_checkout_query_id (:obj:`str`): Unique identifier for the query to be answered.
            ok (:obj:`bool`): Specify :obj:`True` if everything is alright
                (goods are available, etc.) and the bot is ready to proceed with the order. Use
                :obj:`False` if there are any problems.
            error_message (:obj:`str`, optional): Required if ok is :obj:`False`. Error message
                in human readable form that explains the reason for failure to proceed with
                the checkout (e.g. "Sorry, somebody just bought the last of our amazing black
                T-shirts while you were busy filling out your payment details. Please choose a
                different color or garment!"). Telegram will display this message to the user.
            timeout (:obj:`int` | :obj:`float`, optional): If this value is specified, use it as
                the read timeout from the server (instead of the one specified during creation of
                the connection pool).
            api_kwargs (:obj:`dict`, optional): Arbitrary keyword arguments to be passed to the
                Telegram API.

        Returns:
            :obj:`bool`: On success, :obj:`True` is returned.

        Raises:
            :class:`telegram.TelegramError`

        """
        ok = bool(ok)

        if not (ok ^ (error_message is not None)):  # pylint: disable=C0325
            raise TelegramError(
                'answerPreCheckoutQuery: If ok is True, there should '
                'not be error_message; if ok is False, error_message '
                'should not be empty'
            )

        data: JSONDict = {'pre_checkout_query_id': pre_checkout_query_id, 'ok': ok}

        if error_message is not None:
            data['error_message'] = error_message

        result = await self._post(
            'answerPreCheckoutQuery', data, timeout=timeout, api_kwargs=api_kwargs
        )

        return result  # type: ignore[return-value]

    @log
    async def restrict_chat_member(
        self,
        chat_id: Union[str, int],
        user_id: Union[str, int],
        permissions: ChatPermissions,
        until_date: Union[int, datetime] = None,
        timeout: float = None,
        api_kwargs: JSONDict = None,
    ) -> bool:
        """
        Use this method to restrict a user in a supergroup. The bot must be an administrator in
        the supergroup for this to work and must have the appropriate admin rights. Pass
        :obj:`True` for all boolean parameters to lift restrictions from a user.

        Note:
            Since Bot API 4.4, :attr:`restrict_chat_member` takes the new user permissions in a
            single argument of type :class:`telegram.ChatPermissions`. The old way of passing
            parameters will not keep working forever.

        Args:
            chat_id (:obj:`int` | :obj:`str`): Unique identifier for the target chat or username
                of the target supergroup (in the format @supergroupusername).
            user_id (:obj:`int`): Unique identifier of the target user.
            until_date (:obj:`int` | :obj:`datetime.datetime`, optional): Date when restrictions
                will be lifted for the user, unix time. If user is restricted for more than 366
                days or less than 30 seconds from the current time, they are considered to be
                restricted forever.
                For timezone naive :obj:`datetime.datetime` objects, the default timezone of the
                bot will be used.
            permissions (:class:`telegram.ChatPermissions`): A JSON-serialized object for new user
                permissions.
            timeout (:obj:`int` | :obj:`float`, optional): If this value is specified, use it as
                the read timeout from the server (instead of the one specified during creation of
                the connection pool).
            api_kwargs (:obj:`dict`, optional): Arbitrary keyword arguments to be passed to the
                Telegram API.

        Returns:
            :obj:`bool`: On success, :obj:`True` is returned.

        Raises:
            :class:`telegram.TelegramError`
        """
        data: JSONDict = {
            'chat_id': chat_id,
            'user_id': user_id,
            'permissions': permissions.to_dict(),
        }

        if until_date is not None:
            if isinstance(until_date, datetime):
                until_date = to_timestamp(
                    until_date, tzinfo=self.defaults.tzinfo if self.defaults else None
                )
            data['until_date'] = until_date

        result = await self._post(
            'restrictChatMember', data, timeout=timeout, api_kwargs=api_kwargs
        )

        return result  # type: ignore[return-value]

    @log
    async def promote_chat_member(
        self,
        chat_id: Union[str, int],
        user_id: Union[str, int],
        can_change_info: bool = None,
        can_post_messages: bool = None,
        can_edit_messages: bool = None,
        can_delete_messages: bool = None,
        can_invite_users: bool = None,
        can_restrict_members: bool = None,
        can_pin_messages: bool = None,
        can_promote_members: bool = None,
        timeout: float = None,
        api_kwargs: JSONDict = None,
        is_anonymous: bool = None,
    ) -> bool:
        """
        Use this method to promote or demote a user in a supergroup or a channel. The bot must be
        an administrator in the chat for this to work and must have the appropriate admin rights.
        Pass :obj:`False` for all boolean parameters to demote a user.

        Args:
            chat_id (:obj:`int` | :obj:`str`): Unique identifier for the target chat or username
                of the target supergroup (in the format @supergroupusername).
            user_id (:obj:`int`): Unique identifier of the target user.
            is_anonymous (:obj:`bool`, optional): Pass :obj:`True`, if the administrator's presence
                in the chat is hidden.
            can_change_info (:obj:`bool`, optional): Pass :obj:`True`, if the administrator can
                change chat title, photo and other settings.
            can_post_messages (:obj:`bool`, optional): Pass :obj:`True`, if the administrator can
                create channel posts, channels only.
            can_edit_messages (:obj:`bool`, optional): Pass :obj:`True`, if the administrator can
                edit messages of other users, channels only.
            can_delete_messages (:obj:`bool`, optional): Pass :obj:`True`, if the administrator can
                delete messages of other users.
            can_invite_users (:obj:`bool`, optional): Pass :obj:`True`, if the administrator can
                invite new users to the chat.
            can_restrict_members (:obj:`bool`, optional): Pass :obj:`True`, if the administrator
                can restrict, ban or unban chat members.
            can_pin_messages (:obj:`bool`, optional): Pass :obj:`True`, if the administrator can
                pin messages, supergroups only.
            can_promote_members (:obj:`bool`, optional): Pass :obj:`True`, if the administrator can
                add new administrators with a subset of his own privileges or demote administrators
                that he has promoted, directly or indirectly (promoted by administrators that were
                appointed by him).
            timeout (:obj:`int` | :obj:`float`, optional): If this value is specified, use it as
                the read timeout from the server (instead of the one specified during creation of
                the connection pool).
            api_kwargs (:obj:`dict`, optional): Arbitrary keyword arguments to be passed to the
                Telegram API.

        Returns:
            :obj:`bool`: On success, :obj:`True` is returned.

        Raises:
            :class:`telegram.TelegramError`

        """
        data: JSONDict = {'chat_id': chat_id, 'user_id': user_id}

        if is_anonymous is not None:
            data['is_anonymous'] = is_anonymous
        if can_change_info is not None:
            data['can_change_info'] = can_change_info
        if can_post_messages is not None:
            data['can_post_messages'] = can_post_messages
        if can_edit_messages is not None:
            data['can_edit_messages'] = can_edit_messages
        if can_delete_messages is not None:
            data['can_delete_messages'] = can_delete_messages
        if can_invite_users is not None:
            data['can_invite_users'] = can_invite_users
        if can_restrict_members is not None:
            data['can_restrict_members'] = can_restrict_members
        if can_pin_messages is not None:
            data['can_pin_messages'] = can_pin_messages
        if can_promote_members is not None:
            data['can_promote_members'] = can_promote_members

        result = await self._post(
            'promoteChatMember', data, timeout=timeout, api_kwargs=api_kwargs
        )

        return result  # type: ignore[return-value]

    @log
    async def set_chat_permissions(
        self,
        chat_id: Union[str, int],
        permissions: ChatPermissions,
        timeout: float = None,
        api_kwargs: JSONDict = None,
    ) -> bool:
        """
        Use this method to set default chat permissions for all members. The bot must be an
        administrator in the group or a supergroup for this to work and must have the
        :attr:`can_restrict_members` admin rights.

        Args:
            chat_id (:obj:`int` | :obj:`str`): Unique identifier for the target chat or username of
                the target supergroup (in the format `@supergroupusername`).
            permissions (:class:`telegram.ChatPermissions`): New default chat permissions.
            timeout (:obj:`int` | :obj:`float`, optional): If this value is specified, use it as
                the read timeout from the server (instead of the one specified during creation of
                the connection pool).
            api_kwargs (:obj:`dict`, optional): Arbitrary keyword arguments to be passed to the
                Telegram API.

        Returns:
            :obj:`bool`: On success, :obj:`True` is returned.

        Raises:
            :class:`telegram.TelegramError`

        """
        data: JSONDict = {'chat_id': chat_id, 'permissions': permissions.to_dict()}
        result = await self._post(
            'setChatPermissions', data, timeout=timeout, api_kwargs=api_kwargs
        )
        return result  # type: ignore[return-value]

    @log
    async def set_chat_administrator_custom_title(
        self,
        chat_id: Union[int, str],
        user_id: Union[int, str],
        custom_title: str,
        timeout: float = None,
        api_kwargs: JSONDict = None,
    ) -> bool:
        """
        Use this method to set a custom title for administrators promoted by the bot in a
        supergroup. The bot must be an administrator for this to work.

        Args:
            chat_id (:obj:`int` | :obj:`str`): Unique identifier for the target chat or username of
                the target supergroup (in the format `@supergroupusername`).
            user_id (:obj:`int`): Unique identifier of the target administrator.
            custom_title (:obj:`str`) New custom title for the administrator; 0-16 characters,
                emoji are not allowed.
            timeout (:obj:`int` | :obj:`float`, optional): If this value is specified, use it as
                the read timeout from the server (instead of the one specified during creation of
                the connection pool).
            api_kwargs (:obj:`dict`, optional): Arbitrary keyword arguments to be passed to the
                Telegram API.

        Returns:
            :obj:`bool`: On success, :obj:`True` is returned.

        Raises:
            :class:`telegram.TelegramError`

        """
        data: JSONDict = {'chat_id': chat_id, 'user_id': user_id, 'custom_title': custom_title}

        result = await self._post(
            'setChatAdministratorCustomTitle', data, timeout=timeout, api_kwargs=api_kwargs
        )

        return result  # type: ignore[return-value]

    @log
    async def export_chat_invite_link(
        self, chat_id: Union[str, int], timeout: float = None, api_kwargs: JSONDict = None
    ) -> str:
        """
        Use this method to generate a new invite link for a chat; any previously generated link
        is revoked. The bot must be an administrator in the chat for this to work and must have
        the appropriate admin rights.

        Args:
            chat_id (:obj:`int` | :obj:`str`): Unique identifier for the target chat or username
                of the target channel (in the format @channelusername).
            timeout (:obj:`int` | :obj:`float`, optional): If this value is specified, use it as
                the read timeout from the server (instead of the one specified during creation of
                the connection pool).
            api_kwargs (:obj:`dict`, optional): Arbitrary keyword arguments to be passed to the
                Telegram API.

        Returns:
            :obj:`str`: New invite link on success.

        Raises:
            :class:`telegram.TelegramError`

        """
        data: JSONDict = {'chat_id': chat_id}
        result = await self._post(
            'exportChatInviteLink', data, timeout=timeout, api_kwargs=api_kwargs
        )
        return result  # type: ignore[return-value]

    @log
    async def set_chat_photo(
        self,
        chat_id: Union[str, int],
        photo: FileInput,
        timeout: float = 20,
        api_kwargs: JSONDict = None,
    ) -> bool:
        """Use this method to set a new profile photo for the chat.

        Photos can't be changed for private chats. The bot must be an administrator in the chat
        for this to work and must have the appropriate admin rights.

        Args:
            chat_id (:obj:`int` | :obj:`str`): Unique identifier for the target chat or username
                of the target channel (in the format @channelusername).
            photo (`filelike object` | :obj:`bytes` | :class:`pathlib.Path`): New chat photo.

                .. versionchanged:: 13.2
                   Accept :obj:`bytes` as input.
            timeout (:obj:`int` | :obj:`float`, optional): If this value is specified, use it as
                the read timeout from the server (instead of the one specified during creation of
                the connection pool).
            api_kwargs (:obj:`dict`, optional): Arbitrary keyword arguments to be passed to the
                Telegram API.

        Returns:
            :obj:`bool`: On success, :obj:`True` is returned.

        Raises:
            :class:`telegram.TelegramError`

        """
        data: JSONDict = {'chat_id': chat_id, 'photo': parse_file_input(photo)}
        result = await self._post('setChatPhoto', data, timeout=timeout, api_kwargs=api_kwargs)
        return result  # type: ignore[return-value]

    @log
    async def delete_chat_photo(
        self, chat_id: Union[str, int], timeout: float = None, api_kwargs: JSONDict = None
    ) -> bool:
        """
        Use this method to delete a chat photo. Photos can't be changed for private chats. The bot
        must be an administrator in the chat for this to work and must have the appropriate admin
        rights.

        Args:
            chat_id (:obj:`int` | :obj:`str`): Unique identifier for the target chat or username
                of the target channel (in the format @channelusername).
            timeout (:obj:`int` | :obj:`float`, optional): If this value is specified, use it as
                the read timeout from the server (instead of the one specified during creation of
                the connection pool).
            api_kwargs (:obj:`dict`, optional): Arbitrary keyword arguments to be passed to the
                Telegram API.

        Returns:
            :obj:`bool`: On success, :obj:`True` is returned.

        Raises:
            :class:`telegram.TelegramError`

        """
        data: JSONDict = {'chat_id': chat_id}
        result = await self._post('deleteChatPhoto', data, timeout=timeout, api_kwargs=api_kwargs)
        return result  # type: ignore[return-value]

    @log
    async def set_chat_title(
        self,
        chat_id: Union[str, int],
        title: str,
        timeout: float = None,
        api_kwargs: JSONDict = None,
    ) -> bool:
        """
        Use this method to change the title of a chat. Titles can't be changed for private chats.
        The bot must be an administrator in the chat for this to work and must have the appropriate
        admin rights.

        Args:
            chat_id (:obj:`int` | :obj:`str`): Unique identifier for the target chat or username
                of the target channel (in the format @channelusername).
            title (:obj:`str`): New chat title, 1-255 characters.
            timeout (:obj:`int` | :obj:`float`, optional): If this value is specified, use it as
                the read timeout from the server (instead of the one specified during creation of
                the connection pool).
            api_kwargs (:obj:`dict`, optional): Arbitrary keyword arguments to be passed to the
                Telegram API.

        Returns:
            :obj:`bool`: On success, :obj:`True` is returned.

        Raises:
            :class:`telegram.TelegramError`

        """
        data: JSONDict = {'chat_id': chat_id, 'title': title}
        result = await self._post('setChatTitle', data, timeout=timeout, api_kwargs=api_kwargs)
        return result  # type: ignore[return-value]

    @log
    async def set_chat_description(
        self,
        chat_id: Union[str, int],
        description: str,
        timeout: float = None,
        api_kwargs: JSONDict = None,
    ) -> bool:
        """
        Use this method to change the description of a group, a supergroup or a channel. The bot
        must be an administrator in the chat for this to work and must have the appropriate admin
        rights.

        Args:
            chat_id (:obj:`int` | :obj:`str`): Unique identifier for the target chat or username
                of the target channel (in the format @channelusername).
            description (:obj:`str`): New chat description, 0-255 characters.
            timeout (:obj:`int` | :obj:`float`, optional): If this value is specified, use it as
                the read timeout from the server (instead of the one specified during creation of
                the connection pool).
            api_kwargs (:obj:`dict`, optional): Arbitrary keyword arguments to be passed to the
                Telegram API.

        Returns:
            :obj:`bool`: On success, :obj:`True` is returned.

        Raises:
            :class:`telegram.TelegramError`

        """
        data: JSONDict = {'chat_id': chat_id, 'description': description}
        result = await self._post(
            'setChatDescription', data, timeout=timeout, api_kwargs=api_kwargs
        )
        return result  # type: ignore[return-value]

    @log
    async def pin_chat_message(
        self,
        chat_id: Union[str, int],
        message_id: Union[str, int],
        disable_notification: bool = None,
        timeout: float = None,
        api_kwargs: JSONDict = None,
    ) -> bool:
        """
        Use this method to add a message to the list of pinned messages in a chat. If the
        chat is not a private chat, the bot must be an administrator in the chat for this to work
        and must have the ``can_pin_messages`` admin right in a supergroup or ``can_edit_messages``
        admin right in a channel.

        Args:
            chat_id (:obj:`int` | :obj:`str`): Unique identifier for the target chat or username
                of the target channel (in the format @channelusername).
            message_id (:obj:`int`): Identifier of a message to pin.
            disable_notification (:obj:`bool`, optional): Pass :obj:`True`, if it is not necessary
                to send a notification to all chat members about the new pinned message.
                Notifications are always disabled in channels and private chats.
            timeout (:obj:`int` | :obj:`float`, optional): If this value is specified, use it as
                the read timeout from the server (instead of the one specified during creation of
                the connection pool).
            api_kwargs (:obj:`dict`, optional): Arbitrary keyword arguments to be passed to the
                Telegram API.

        Returns:
            :obj:`bool`: On success, :obj:`True` is returned.

        Raises:
            :class:`telegram.TelegramError`

        """
        data: JSONDict = {'chat_id': chat_id, 'message_id': message_id}

        if disable_notification is not None:
            data['disable_notification'] = disable_notification

        return await self._post(  # type: ignore[return-value]
            'pinChatMessage', data, timeout=timeout, api_kwargs=api_kwargs
        )

    @log
    async def unpin_chat_message(
        self,
        chat_id: Union[str, int],
        timeout: float = None,
        api_kwargs: JSONDict = None,
        message_id: Union[str, int] = None,
    ) -> bool:
        """
        Use this method to remove a message from the list of pinned messages in a chat. If the
        chat is not a private chat, the bot must be an administrator in the chat for this to work
        and must have the ``can_pin_messages`` admin right in a supergroup or ``can_edit_messages``
        admin right in a channel.

        Args:
            chat_id (:obj:`int` | :obj:`str`): Unique identifier for the target chat or username
                of the target channel (in the format @channelusername).
            message_id (:obj:`int`, optional): Identifier of a message to unpin. If not specified,
                the most recent pinned message (by sending date) will be unpinned.
            timeout (:obj:`int` | :obj:`float`, optional): If this value is specified, use it as
                the read timeout from the server (instead of the one specified during creation of
                the connection pool).
            api_kwargs (:obj:`dict`, optional): Arbitrary keyword arguments to be passed to the
                Telegram API.

        Returns:
            :obj:`bool`: On success, :obj:`True` is returned.

        Raises:
            :class:`telegram.TelegramError`

        """
        data: JSONDict = {'chat_id': chat_id}

        if message_id is not None:
            data['message_id'] = message_id

        return await self._post(  # type: ignore[return-value]
            'unpinChatMessage', data, timeout=timeout, api_kwargs=api_kwargs
        )

    @log
    async def unpin_all_chat_messages(
        self,
        chat_id: Union[str, int],
        timeout: float = None,
        api_kwargs: JSONDict = None,
    ) -> bool:
        """
        Use this method to clear the list of pinned messages in a chat. If the
        chat is not a private chat, the bot must be an administrator in the chat for this
        to work and must have the ``can_pin_messages`` admin right in a supergroup or
        ``can_edit_messages`` admin right in a channel.

        Args:
            chat_id (:obj:`int` | :obj:`str`): Unique identifier for the target chat or username
                of the target channel (in the format @channelusername).
            timeout (:obj:`int` | :obj:`float`, optional): If this value is specified, use it as
                the read timeout from the server (instead of the one specified during creation of
                the connection pool).
            api_kwargs (:obj:`dict`, optional): Arbitrary keyword arguments to be passed to the
                Telegram API.

        Returns:
            :obj:`bool`: On success, :obj:`True` is returned.

        Raises:
            :class:`telegram.TelegramError`

        """

        data: JSONDict = {'chat_id': chat_id}
        return await self._post(  # type: ignore[return-value]
            'unpinAllChatMessages', data, timeout=timeout, api_kwargs=api_kwargs
        )

    @log
    async def get_sticker_set(
        self, name: str, timeout: float = None, api_kwargs: JSONDict = None
    ) -> StickerSet:
        """Use this method to get a sticker set.

        Args:
            name (:obj:`str`): Name of the sticker set.
            timeout (:obj:`int` | :obj:`float`, optional): If this value is specified, use it as
                the read timeout from the server (instead of the one specified during
                creation of the connection pool).
            api_kwargs (:obj:`dict`, optional): Arbitrary keyword arguments to be passed to the
                Telegram API.

        Returns:
            :class:`telegram.StickerSet`

        Raises:
            :class:`telegram.TelegramError`

        """
        data: JSONDict = {'name': name}
        result = await self._post('getStickerSet', data, timeout=timeout, api_kwargs=api_kwargs)
        return StickerSet.de_json(result, self)  # type: ignore

    @log
    async def upload_sticker_file(
        self,
        user_id: Union[str, int],
        png_sticker: FileInput,
        timeout: float = 20,
        api_kwargs: JSONDict = None,
    ) -> File:
        """
        Use this method to upload a .png file with a sticker for later use in
        :attr:`create_new_sticker_set` and :attr:`add_sticker_to_set` methods (can be used multiple
        times).

        Note:
            The png_sticker argument can be either a file_id, an URL or a file from disk
            ``open(filename, 'rb')``

        Args:
            user_id (:obj:`int`): User identifier of sticker file owner.
            png_sticker (:obj:`str` | `filelike object` | :obj:`bytes` | :class:`pathlib.Path`):
                Png image with the sticker,
                must be up to 512 kilobytes in size, dimensions must not exceed 512px,
                and either width or height must be exactly 512px.

                .. versionchanged:: 13.2
                   Accept :obj:`bytes` as input.
            timeout (:obj:`int` | :obj:`float`, optional): If this value is specified, use it as
                the read timeout from the server (instead of the one specified during
                creation of the connection pool).
            api_kwargs (:obj:`dict`, optional): Arbitrary keyword arguments to be passed to the
                Telegram API.

        Returns:
            :class:`telegram.File`: On success, the uploaded File is returned.

        Raises:
            :class:`telegram.TelegramError`

        """
        data: JSONDict = {'user_id': user_id, 'png_sticker': parse_file_input(png_sticker)}
        result = await self._post(
            'uploadStickerFile', data, timeout=timeout, api_kwargs=api_kwargs
        )
        return File.de_json(result, self)  # type: ignore

    @log
    async def create_new_sticker_set(
        self,
        user_id: Union[str, int],
        name: str,
        title: str,
        emojis: str,
        png_sticker: FileInput = None,
        contains_masks: bool = None,
        mask_position: MaskPosition = None,
        timeout: float = 20,
        tgs_sticker: FileInput = None,
        api_kwargs: JSONDict = None,
    ) -> bool:
        """
        Use this method to create new sticker set owned by a user.
        The bot will be able to edit the created sticker set.
        You must use exactly one of the fields png_sticker or tgs_sticker.

        Warning:
            As of API 4.7 ``png_sticker`` is an optional argument and therefore the order of the
            arguments had to be changed. Use keyword arguments to make sure that the arguments are
            passed correctly.

        Note:
            The png_sticker and tgs_sticker argument can be either a file_id, an URL or a file from
            disk ``open(filename, 'rb')``

        Args:
            user_id (:obj:`int`): User identifier of created sticker set owner.
            name (:obj:`str`): Short name of sticker set, to be used in t.me/addstickers/ URLs
                (e.g., animals). Can contain only english letters, digits and underscores.
                Must begin with a letter, can't contain consecutive underscores and
                must end in "_by_<bot username>". <bot_username> is case insensitive.
                1-64 characters.
            title (:obj:`str`): Sticker set title, 1-64 characters.
            png_sticker (:obj:`str` | `filelike object` | :obj:`bytes` | :class:`pathlib.Path`, \
                optional): Png image with the sticker,
                must be up to 512 kilobytes in size, dimensions must not exceed 512px,
                and either width or height must be exactly 512px. Pass a file_id as a String to
                send a file that already exists on the Telegram servers, pass an HTTP URL as a
                String for Telegram to get a file from the Internet, or upload a new one
                using multipart/form-data.

                .. versionchanged:: 13.2
                   Accept :obj:`bytes` as input.
            tgs_sticker (:obj:`str` | `filelike object` | :obj:`bytes` | :class:`pathlib.Path`, \
                optional): TGS animation with the sticker,
                uploaded using multipart/form-data. See
                https://core.telegram.org/animated_stickers#technical-requirements for technical
                requirements.

                .. versionchanged:: 13.2
                   Accept :obj:`bytes` as input.
            emojis (:obj:`str`): One or more emoji corresponding to the sticker.
            contains_masks (:obj:`bool`, optional): Pass :obj:`True`, if a set of mask stickers
                should be created.
            mask_position (:class:`telegram.MaskPosition`, optional): Position where the mask
                should be placed on faces.
            timeout (:obj:`int` | :obj:`float`, optional): If this value is specified, use it as
                the read timeout from the server (instead of the one specified during
                creation of the connection pool).
            api_kwargs (:obj:`dict`, optional): Arbitrary keyword arguments to be passed to the
                Telegram API.

        Returns:
            :obj:`bool`: On success, :obj:`True` is returned.

        Raises:
            :class:`telegram.TelegramError`

        """
        data: JSONDict = {'user_id': user_id, 'name': name, 'title': title, 'emojis': emojis}

        if png_sticker is not None:
            data['png_sticker'] = parse_file_input(png_sticker)
        if tgs_sticker is not None:
            data['tgs_sticker'] = parse_file_input(tgs_sticker)
        if contains_masks is not None:
            data['contains_masks'] = contains_masks
        if mask_position is not None:
            # We need to_json() instead of to_dict() here, because we're sending a media
            # message here, which isn't json dumped by utils.request
            data['mask_position'] = mask_position.to_json()

        result = await self._post(
            'createNewStickerSet', data, timeout=timeout, api_kwargs=api_kwargs
        )

        return result  # type: ignore[return-value]

    @log
    async def add_sticker_to_set(
        self,
        user_id: Union[str, int],
        name: str,
        emojis: str,
        png_sticker: FileInput = None,
        mask_position: MaskPosition = None,
        timeout: float = 20,
        tgs_sticker: FileInput = None,
        api_kwargs: JSONDict = None,
    ) -> bool:
        """
        Use this method to add a new sticker to a set created by the bot.
        You must use exactly one of the fields png_sticker or tgs_sticker. Animated stickers
        can be added to animated sticker sets and only to them. Animated sticker sets can have up
        to 50 stickers. Static sticker sets can have up to 120 stickers.

        Warning:
            As of API 4.7 ``png_sticker`` is an optional argument and therefore the order of the
            arguments had to be changed. Use keyword arguments to make sure that the arguments are
            passed correctly.

        Note:
            The png_sticker and tgs_sticker argument can be either a file_id, an URL or a file from
            disk ``open(filename, 'rb')``

        Args:
            user_id (:obj:`int`): User identifier of created sticker set owner.
            name (:obj:`str`): Sticker set name.
            png_sticker (:obj:`str` | `filelike object` | :obj:`bytes` | :class:`pathlib.Path`, \
                optional): PNG image with the sticker,
                must be up to 512 kilobytes in size, dimensions must not exceed 512px,
                and either width or height must be exactly 512px. Pass a file_id as a String to
                send a file that already exists on the Telegram servers, pass an HTTP URL as a
                String for Telegram to get a file from the Internet, or upload a new one
                using multipart/form-data.

                .. versionchanged:: 13.2
                   Accept :obj:`bytes` as input.
            tgs_sticker (:obj:`str` | `filelike object` | :obj:`bytes` | :class:`pathlib.Path`, \
                optional): TGS animation with the sticker,
                uploaded using multipart/form-data. See
                https://core.telegram.org/animated_stickers#technical-requirements for technical
                requirements.

                .. versionchanged:: 13.2
                   Accept :obj:`bytes` as input.
            emojis (:obj:`str`): One or more emoji corresponding to the sticker.
            mask_position (:class:`telegram.MaskPosition`, optional): Position where the mask
                should be placed on faces.
            timeout (:obj:`int` | :obj:`float`, optional): If this value is specified, use it as
                the read timeout from the server (instead of the one specified during
                creation of the connection pool).
            api_kwargs (:obj:`dict`, optional): Arbitrary keyword arguments to be passed to the
                Telegram API.

        Returns:
            :obj:`bool`: On success, :obj:`True` is returned.

        Raises:
            :class:`telegram.TelegramError`

        """
        data: JSONDict = {'user_id': user_id, 'name': name, 'emojis': emojis}

        if png_sticker is not None:
            data['png_sticker'] = parse_file_input(png_sticker)
        if tgs_sticker is not None:
            data['tgs_sticker'] = parse_file_input(tgs_sticker)
        if mask_position is not None:
            # We need to_json() instead of to_dict() here, because we're sending a media
            # message here, which isn't json dumped by utils.request
            data['mask_position'] = mask_position.to_json()

        result = await self._post('addStickerToSet', data, timeout=timeout, api_kwargs=api_kwargs)

        return result  # type: ignore[return-value]

    @log
    async def set_sticker_position_in_set(
        self, sticker: str, position: int, timeout: float = None, api_kwargs: JSONDict = None
    ) -> bool:
        """Use this method to move a sticker in a set created by the bot to a specific position.

        Args:
            sticker (:obj:`str`): File identifier of the sticker.
            position (:obj:`int`): New sticker position in the set, zero-based.
            timeout (:obj:`int` | :obj:`float`, optional): If this value is specified, use it as
                the read timeout from the server (instead of the one specified during
                creation of the connection pool).
            api_kwargs (:obj:`dict`, optional): Arbitrary keyword arguments to be passed to the
                Telegram API.

        Returns:
            :obj:`bool`: On success, :obj:`True` is returned.

        Raises:
            :class:`telegram.TelegramError`

        """
        data: JSONDict = {'sticker': sticker, 'position': position}
        result = await self._post(
            'setStickerPositionInSet', data, timeout=timeout, api_kwargs=api_kwargs
        )
        return result  # type: ignore[return-value]

    @log
    async def delete_sticker_from_set(
        self, sticker: str, timeout: float = None, api_kwargs: JSONDict = None
    ) -> bool:
        """Use this method to delete a sticker from a set created by the bot.

        Args:
            sticker (:obj:`str`): File identifier of the sticker.
            timeout (:obj:`int` | :obj:`float`, optional): If this value is specified, use it as
                the read timeout from the server (instead of the one specified during
                creation of the connection pool).
            api_kwargs (:obj:`dict`, optional): Arbitrary keyword arguments to be passed to the
                Telegram API.

        Returns:
            :obj:`bool`: On success, :obj:`True` is returned.

        Raises:
            :class:`telegram.TelegramError`

        """
        data: JSONDict = {'sticker': sticker}
        result = await self._post(
            'deleteStickerFromSet', data, timeout=timeout, api_kwargs=api_kwargs
        )
        return result  # type: ignore[return-value]

    @log
    async def set_sticker_set_thumb(
        self,
        name: str,
        user_id: Union[str, int],
        thumb: FileInput = None,
        timeout: float = None,
        api_kwargs: JSONDict = None,
    ) -> bool:
        """Use this method to set the thumbnail of a sticker set. Animated thumbnails can be set
        for animated sticker sets only.

        Note:
            The thumb can be either a file_id, an URL or a file from disk ``open(filename, 'rb')``

        Args:
            name (:obj:`str`): Sticker set name
            user_id (:obj:`int`): User identifier of created sticker set owner.
            thumb (:obj:`str` | `filelike object` | :obj:`bytes` | :class:`pathlib.Path`, \
                optional): A PNG image with the thumbnail, must
                be up to 128 kilobytes in size and have width and height exactly 100px, or a TGS
                animation with the thumbnail up to 32 kilobytes in size; see
                https://core.telegram.org/animated_stickers#technical-requirements for animated
                sticker technical requirements. Pass a file_id as a String to send a file that
                already exists on the Telegram servers, pass an HTTP URL as a String for Telegram
                to get a file from the Internet, or upload a new one using multipart/form-data.
                Animated sticker set thumbnail can't be uploaded via HTTP URL.

                .. versionchanged:: 13.2
                   Accept :obj:`bytes` as input.
            timeout (:obj:`int` | :obj:`float`, optional): If this value is specified, use it as
                the read timeout from the server (instead of the one specified during
                creation of the connection pool).
            api_kwargs (:obj:`dict`, optional): Arbitrary keyword arguments to be passed to the
                Telegram API.

        Returns:
            :obj:`bool`: On success, :obj:`True` is returned.

        Raises:
            :class:`telegram.TelegramError`

        """
        data: JSONDict = {'name': name, 'user_id': user_id}
        if thumb is not None:
            data['thumb'] = parse_file_input(thumb)

        result = await self._post(
            'setStickerSetThumb', data, timeout=timeout, api_kwargs=api_kwargs
        )

        return result  # type: ignore[return-value]

    @log
    async def set_passport_data_errors(
        self,
        user_id: Union[str, int],
        errors: List[PassportElementError],
        timeout: float = None,
        api_kwargs: JSONDict = None,
    ) -> bool:
        """
        Informs a user that some of the Telegram Passport elements they provided contains errors.
        The user will not be able to re-submit their Passport to you until the errors are fixed
        (the contents of the field for which you returned the error must change).

        Use this if the data submitted by the user doesn't satisfy the standards your service
        requires for any reason. For example, if a birthday date seems invalid, a submitted
        document is blurry, a scan shows evidence of tampering, etc. Supply some details in the
        error message to make sure the user knows how to correct the issues.

        Args:
            user_id (:obj:`int`): User identifier
            errors (List[:class:`PassportElementError`]): A JSON-serialized array describing the
                errors.
            timeout (:obj:`int` | :obj:`float`, optional): If this value is specified, use it as
                the read timeout from the server (instead of the one specified during
                creation of the connection pool).
            api_kwargs (:obj:`dict`, optional): Arbitrary keyword arguments to be passed to the
                Telegram API.

        Returns:
            :obj:`bool`: On success, :obj:`True` is returned.

        Raises:
            :class:`telegram.TelegramError`

        """
        data: JSONDict = {'user_id': user_id, 'errors': [error.to_dict() for error in errors]}
        result = await self._post(
            'setPassportDataErrors', data, timeout=timeout, api_kwargs=api_kwargs
        )
        return result  # type: ignore[return-value]

    @log
    async def send_poll(
        self,
        chat_id: Union[int, str],
        question: str,
        options: List[str],
        is_anonymous: bool = True,
        type: str = Poll.REGULAR,  # pylint: disable=W0622
        allows_multiple_answers: bool = False,
        correct_option_id: int = None,
        is_closed: bool = None,
        disable_notification: bool = None,
        reply_to_message_id: Union[int, str] = None,
        reply_markup: ReplyMarkup = None,
        timeout: float = None,
        explanation: str = None,
        explanation_parse_mode: Union[str, DefaultValue, None] = DEFAULT_NONE,
        open_period: int = None,
        close_date: Union[int, datetime] = None,
        api_kwargs: JSONDict = None,
        allow_sending_without_reply: bool = None,
        explanation_entities: Union[List['MessageEntity'], Tuple['MessageEntity', ...]] = None,
    ) -> Message:
        """
        Use this method to send a native poll.

        Args:
            chat_id (:obj:`int` | :obj:`str`): Unique identifier for the target chat or username
                of the target channel (in the format @channelusername).
            question (:obj:`str`): Poll question, 1-255 characters.
            options (List[:obj:`str`]): List of answer options, 2-10 strings 1-100 characters each.
            is_anonymous (:obj:`bool`, optional): :obj:`True`, if the poll needs to be anonymous,
                defaults to :obj:`True`.
            type (:obj:`str`, optional): Poll type, :attr:`telegram.Poll.QUIZ` or
                :attr:`telegram.Poll.REGULAR`, defaults to :attr:`telegram.Poll.REGULAR`.
            allows_multiple_answers (:obj:`bool`, optional): :obj:`True`, if the poll allows
                multiple answers, ignored for polls in quiz mode, defaults to :obj:`False`.
            correct_option_id (:obj:`int`, optional): 0-based identifier of the correct answer
                option, required for polls in quiz mode.
            explanation (:obj:`str`, optional): Text that is shown when a user chooses an incorrect
                answer or taps on the lamp icon in a quiz-style poll, 0-200 characters with at most
                2 line feeds after entities parsing.
            explanation_parse_mode (:obj:`str`, optional): Mode for parsing entities in the
                explanation. See the constants in :class:`telegram.ParseMode` for the available
                modes.
            explanation_entities (List[:class:`telegram.MessageEntity`], optional): List of special
                entities that appear in message text, which can be specified instead of
                :attr:`parse_mode`.
            open_period (:obj:`int`, optional): Amount of time in seconds the poll will be active
                after creation, 5-600. Can't be used together with :attr:`close_date`.
            close_date (:obj:`int` | :obj:`datetime.datetime`, optional): Point in time (Unix
                timestamp) when the poll will be automatically closed. Must be at least 5 and no
                more than 600 seconds in the future. Can't be used together with
                :attr:`open_period`.
                For timezone naive :obj:`datetime.datetime` objects, the default timezone of the
                bot will be used.
            is_closed (:obj:`bool`, optional): Pass :obj:`True`, if the poll needs to be
                immediately closed. This can be useful for poll preview.
            disable_notification (:obj:`bool`, optional): Sends the message silently. Users will
                receive a notification with no sound.
            reply_to_message_id (:obj:`int`, optional): If the message is a reply, ID of the
                original message.
            allow_sending_without_reply (:obj:`bool`, optional): Pass :obj:`True`, if the message
                should be sent even if the specified replied-to message is not found.
            reply_markup (:class:`telegram.ReplyMarkup`, optional): Additional interface options. A
                JSON-serialized object for an inline keyboard, custom reply keyboard, instructions
                to remove reply keyboard or to force a reply from the user.
            timeout (:obj:`int` | :obj:`float`, optional): If this value is specified, use it as
                the read timeout from the server (instead of the one specified during creation of
                the connection pool).
            api_kwargs (:obj:`dict`, optional): Arbitrary keyword arguments to be passed to the
                Telegram API.

        Returns:
            :class:`telegram.Message`: On success, the sent Message is returned.

        Raises:
            :class:`telegram.TelegramError`

        """
        data: JSONDict = {'chat_id': chat_id, 'question': question, 'options': options}

        if explanation_parse_mode == DEFAULT_NONE:
            if self.defaults:
                explanation_parse_mode = self.defaults.parse_mode
            else:
                explanation_parse_mode = None

        if not is_anonymous:
            data['is_anonymous'] = is_anonymous
        if type:
            data['type'] = type
        if allows_multiple_answers:
            data['allows_multiple_answers'] = allows_multiple_answers
        if correct_option_id is not None:
            data['correct_option_id'] = correct_option_id
        if is_closed:
            data['is_closed'] = is_closed
        if explanation:
            data['explanation'] = explanation
        if explanation_parse_mode:
            data['explanation_parse_mode'] = explanation_parse_mode
        if explanation_entities:
            data['explanation_entities'] = [me.to_dict() for me in explanation_entities]
        if open_period:
            data['open_period'] = open_period
        if close_date:
            if isinstance(close_date, datetime):
                close_date = to_timestamp(
                    close_date, tzinfo=self.defaults.tzinfo if self.defaults else None
                )
            data['close_date'] = close_date

        return await self._message(  # type: ignore[return-value]
            'sendPoll',
            data,
            timeout=timeout,
            disable_notification=disable_notification,
            reply_to_message_id=reply_to_message_id,
            reply_markup=reply_markup,
            allow_sending_without_reply=allow_sending_without_reply,
            api_kwargs=api_kwargs,
        )

    @log
    async def stop_poll(
        self,
        chat_id: Union[int, str],
        message_id: Union[int, str],
        reply_markup: InlineKeyboardMarkup = None,
        timeout: float = None,
        api_kwargs: JSONDict = None,
    ) -> Poll:
        """
        Use this method to stop a poll which was sent by the bot.

        Args:
            chat_id (:obj:`int` | :obj:`str`): Unique identifier for the target chat or username
                of the target channel (in the format @channelusername).
            message_id (:obj:`int`): Identifier of the original message with the poll.
            reply_markup (:class:`telegram.InlineKeyboardMarkup`, optional): A JSON-serialized
                object for a new message inline keyboard.
            timeout (:obj:`int` | :obj:`float`, optional): If this value is specified, use it as
                the read timeout from the server (instead of the one specified during creation of
                the connection pool).
            api_kwargs (:obj:`dict`, optional): Arbitrary keyword arguments to be passed to the
                Telegram API.

        Returns:
            :class:`telegram.Poll`: On success, the stopped Poll with the final results is
            returned.

        Raises:
            :class:`telegram.TelegramError`

        """
        data: JSONDict = {'chat_id': chat_id, 'message_id': message_id}

        if reply_markup:
            if isinstance(reply_markup, ReplyMarkup):
                # We need to_json() instead of to_dict() here, because reply_markups may be
                # attached to media messages, which aren't json dumped by utils.request
                data['reply_markup'] = reply_markup.to_json()
            else:
                data['reply_markup'] = reply_markup

        result = await self._post('stopPoll', data, timeout=timeout, api_kwargs=api_kwargs)
        return Poll.de_json(result, self)  # type: ignore

    @log
    async def send_dice(
        self,
        chat_id: Union[int, str],
        disable_notification: bool = None,
        reply_to_message_id: Union[int, str] = None,
        reply_markup: ReplyMarkup = None,
        timeout: float = None,
        emoji: str = None,
        api_kwargs: JSONDict = None,
        allow_sending_without_reply: bool = None,
    ) -> Message:
        """
        Use this method to send an animated emoji, which will have a random value. On success, the
        sent Message is returned.

        Args:
            chat_id (:obj:`int` | :obj:`str`): Unique identifier for the target private chat.
            emoji (:obj:`str`, optional): Emoji on which the dice throw animation is based.
                Currently, must be one of “🎲”, “🎯”, “🏀”, “⚽”, or “🎰”. Dice can have values 1-6
                for “🎲” and “🎯”, values 1-5 for “🏀” and “⚽”, and values 1-64 for “🎰”. Defaults
                to “🎲”.
            disable_notification (:obj:`bool`, optional): Sends the message silently. Users will
                receive a notification with no sound.
            reply_to_message_id (:obj:`int`, optional): If the message is a reply, ID of the
                original message.
            allow_sending_without_reply (:obj:`bool`, optional): Pass :obj:`True`, if the message
                should be sent even if the specified replied-to message is not found.
            reply_markup (:class:`telegram.ReplyMarkup`, optional): Additional interface options. A
                JSON-serialized object for an inline keyboard, custom reply keyboard, instructions
                to remove reply keyboard or to force a reply from the user.
            timeout (:obj:`int` | :obj:`float`, optional): If this value is specified, use it as
                the read timeout from the server (instead of the one specified during creation of
                the connection pool).
            api_kwargs (:obj:`dict`, optional): Arbitrary keyword arguments to be passed to the
                Telegram API.

        Returns:
            :class:`telegram.Message`: On success, the sent Message is returned.

        Raises:
            :class:`telegram.TelegramError`

        """
        data: JSONDict = {
            'chat_id': chat_id,
        }
        if emoji:
            data['emoji'] = emoji

        return await self._message(  # type: ignore[return-value]
            'sendDice',
            data,
            timeout=timeout,
            disable_notification=disable_notification,
            reply_to_message_id=reply_to_message_id,
            reply_markup=reply_markup,
            allow_sending_without_reply=allow_sending_without_reply,
            api_kwargs=api_kwargs,
        )

    @log
    async def get_my_commands(
        self, timeout: float = None, api_kwargs: JSONDict = None
    ) -> List[BotCommand]:
        """
        Use this method to get the current list of the bot's commands.

        Args:
            timeout (:obj:`int` | :obj:`float`, optional): If this value is specified, use it as
                the read timeout from the server (instead of the one specified during creation of
                the connection pool).
            api_kwargs (:obj:`dict`, optional): Arbitrary keyword arguments to be passed to the
                Telegram API.

        Returns:
            List[:class:`telegram.BotCommand]`: On success, the commands set for the bot

        Raises:
            :class:`telegram.TelegramError`

        """
        result = await self._post('getMyCommands', timeout=timeout, api_kwargs=api_kwargs)
        self._commands = [BotCommand.de_json(c, self) for c in result]  # type: ignore
        return self._commands

    @log
    async def set_my_commands(
        self,
        commands: List[Union[BotCommand, Tuple[str, str]]],
        timeout: float = None,
        api_kwargs: JSONDict = None,
    ) -> bool:
        """
        Use this method to change the list of the bot's commands.

        Args:
            commands (List[:class:`BotCommand` | (:obj:`str`, :obj:`str`)]): A JSON-serialized list
                of bot commands to be set as the list of the bot's commands. At most 100 commands
                can be specified.
            timeout (:obj:`int` | :obj:`float`, optional): If this value is specified, use it as
                the read timeout from the server (instead of the one specified during creation of
                the connection pool).
            api_kwargs (:obj:`dict`, optional): Arbitrary keyword arguments to be passed to the
                Telegram API.

        Returns:
            :obj:`True`: On success

        Raises:
            :class:`telegram.TelegramError`

        """
        cmds = [c if isinstance(c, BotCommand) else BotCommand(c[0], c[1]) for c in commands]
        data: JSONDict = {'commands': [c.to_dict() for c in cmds]}

        result = await self._post('setMyCommands', data, timeout=timeout, api_kwargs=api_kwargs)

        # Set commands. No need to check for outcome.
        # If request failed, we won't come this far
        self._commands = cmds

        return result  # type: ignore[return-value]

    @log
    async def log_out(self) -> bool:
        """
        Use this method to log out from the cloud Bot API server before launching the bot locally.
        You *must* log out the bot before running it locally, otherwise there is no guarantee that
        the bot will receive updates. After a successful call, you can immediately log in on a
        local server, but will not be able to log in back to the cloud Bot API server for 10
        minutes.

        Returns:
            :obj:`True`: On success

        Raises:
            :class:`telegram.TelegramError`

        """
        return await self._post('logOut')  # type: ignore[return-value]

    @log
    async def close(self) -> bool:
        """
        Use this method to close the bot instance before moving it from one local server to
        another. You need to delete the webhook before calling this method to ensure that the bot
        isn't launched again after server restart. The method will return error 429 in the first
        10 minutes after the bot is launched.

        Returns:
            :obj:`True`: On success

        Raises:
            :class:`telegram.TelegramError`

        """
        res = await self._post('close')  # type: ignore[return-value]
        await self.request.stop()
        return res

    @log
    async def copy_message(
        self,
        chat_id: Union[int, str],
        from_chat_id: Union[str, int],
        message_id: Union[str, int],
        caption: str = None,
        parse_mode: str = None,
        caption_entities: Union[Tuple['MessageEntity', ...], List['MessageEntity']] = None,
        disable_notification: bool = False,
        reply_to_message_id: Union[int, str] = None,
        allow_sending_without_reply: bool = False,
        reply_markup: ReplyMarkup = None,
        timeout: float = None,
        api_kwargs: JSONDict = None,
    ) -> MessageId:
        """
        Use this method to copy messages of any kind. The method is analogous to the method
        forwardMessages, but the copied message doesn't have a link to the original message.
        Returns the MessageId of the sent message on success.

        Args:
            chat_id (:obj:`int` | :obj:`str`): Unique identifier for the target chat or username
                of the target channel (in the format @channelusername).
            from_chat_id (:obj:`int` | :obj:`str`): Unique identifier for the chat where the
                original message was sent (or channel username in the format @channelusername).
            message_id (:obj:`int`): Message identifier in the chat specified in from_chat_id.
            caption (:obj:`str`, optional): New caption for media, 0-1024 characters after
                entities parsing. If not specified, the original caption is kept.
            parse_mode (:obj:`str`, optional): Mode for parsing entities in the new caption. See
                the constants in :class:`telegram.ParseMode` for the available modes.
            caption_entities (:class:`telegram.utils.types.SLT[MessageEntity]`): List of special
                entities that appear in the new caption, which can be specified instead of
                parse_mode
            disable_notification (:obj:`bool`, optional): Sends the message silently. Users will
                receive a notification with no sound.
            reply_to_message_id (:obj:`int`, optional): If the message is a reply, ID of the
                original message.
            allow_sending_without_reply (:obj:`bool`, optional): Pass :obj:`True`, if the message
                should be sent even if the specified replied-to message is not found.
            reply_markup (:class:`telegram.ReplyMarkup`, optional): Additional interface options.
                A JSON-serialized object for an inline keyboard, custom reply keyboard,
                instructions to remove reply keyboard or to force a reply from the user.
            timeout (:obj:`int` | :obj:`float`, optional): If this value is specified, use it as
                the read timeout from the server (instead of the one specified during creation of
                the connection pool).
            api_kwargs (:obj:`dict`, optional): Arbitrary keyword arguments to be passed to the
                Telegram API.

        Returns:
            :class:`telegram.MessageId`: On success

        Raises:
            :class:`telegram.TelegramError`
        """
        data: JSONDict = {
            'chat_id': chat_id,
            'from_chat_id': from_chat_id,
            'message_id': message_id,
        }
        if caption:
            data['caption'] = caption
        if parse_mode:
            data['parse_mode'] = parse_mode
        if caption_entities:
            data['caption_entities'] = caption_entities
        if disable_notification:
            data['disable_notification'] = disable_notification
        if reply_to_message_id:
            data['reply_to_message_id'] = reply_to_message_id
        if allow_sending_without_reply:
            data['allow_sending_without_reply'] = allow_sending_without_reply
        if reply_markup:
            if isinstance(reply_markup, ReplyMarkup):
                # We need to_json() instead of to_dict() here, because reply_markups may be
                # attached to media messages, which aren't json dumped by utils.request
                data['reply_markup'] = reply_markup.to_json()
            else:
                data['reply_markup'] = reply_markup

        result = await self._post('copyMessage', data, timeout=timeout, api_kwargs=api_kwargs)
        return MessageId.de_json(result, self)  # type: ignore

    def to_dict(self) -> JSONDict:
        data: JSONDict = {'id': self.id, 'username': self.username, 'first_name': self.first_name}

        if self.last_name:
            data['last_name'] = self.last_name

        return data

    def __eq__(self, other: object) -> bool:
        return self.bot == other

    def __hash__(self) -> int:
        return hash(self.bot)

    # camelCase aliases
    getMe = get_me
    """Alias for :attr:`get_me`"""
    sendMessage = send_message
    """Alias for :attr:`send_message`"""
    deleteMessage = delete_message
    """Alias for :attr:`delete_message`"""
    forwardMessage = forward_message
    """Alias for :attr:`forward_message`"""
    sendPhoto = send_photo
    """Alias for :attr:`send_photo`"""
    sendAudio = send_audio
    """Alias for :attr:`send_audio`"""
    sendDocument = send_document
    """Alias for :attr:`send_document`"""
    sendSticker = send_sticker
    """Alias for :attr:`send_sticker`"""
    sendVideo = send_video
    """Alias for :attr:`send_video`"""
    sendAnimation = send_animation
    """Alias for :attr:`send_animation`"""
    sendVoice = send_voice
    """Alias for :attr:`send_voice`"""
    sendVideoNote = send_video_note
    """Alias for :attr:`send_video_note`"""
    sendMediaGroup = send_media_group
    """Alias for :attr:`send_media_group`"""
    sendLocation = send_location
    """Alias for :attr:`send_location`"""
    editMessageLiveLocation = edit_message_live_location
    """Alias for :attr:`edit_message_live_location`"""
    stopMessageLiveLocation = stop_message_live_location
    """Alias for :attr:`stop_message_live_location`"""
    sendVenue = send_venue
    """Alias for :attr:`send_venue`"""
    sendContact = send_contact
    """Alias for :attr:`send_contact`"""
    sendGame = send_game
    """Alias for :attr:`send_game`"""
    sendChatAction = send_chat_action
    """Alias for :attr:`send_chat_action`"""
    answerInlineQuery = answer_inline_query
    """Alias for :attr:`answer_inline_query`"""
    getUserProfilePhotos = get_user_profile_photos
    """Alias for :attr:`get_user_profile_photos`"""
    getFile = get_file
    """Alias for :attr:`get_file`"""
    kickChatMember = kick_chat_member
    """Alias for :attr:`kick_chat_member`"""
    unbanChatMember = unban_chat_member
    """Alias for :attr:`unban_chat_member`"""
    answerCallbackQuery = answer_callback_query
    """Alias for :attr:`answer_callback_query`"""
    editMessageText = edit_message_text
    """Alias for :attr:`edit_message_text`"""
    editMessageCaption = edit_message_caption
    """Alias for :attr:`edit_message_caption`"""
    editMessageMedia = edit_message_media
    """Alias for :attr:`edit_message_media`"""
    editMessageReplyMarkup = edit_message_reply_markup
    """Alias for :attr:`edit_message_reply_markup`"""
    getUpdates = get_updates
    """Alias for :attr:`get_updates`"""
    setWebhook = set_webhook
    """Alias for :attr:`set_webhook`"""
    deleteWebhook = delete_webhook
    """Alias for :attr:`delete_webhook`"""
    leaveChat = leave_chat
    """Alias for :attr:`leave_chat`"""
    getChat = get_chat
    """Alias for :attr:`get_chat`"""
    getChatAdministrators = get_chat_administrators
    """Alias for :attr:`get_chat_administrators`"""
    getChatMember = get_chat_member
    """Alias for :attr:`get_chat_member`"""
    setChatStickerSet = set_chat_sticker_set
    """Alias for :attr:`set_chat_sticker_set`"""
    deleteChatStickerSet = delete_chat_sticker_set
    """Alias for :attr:`delete_chat_sticker_set`"""
    getChatMembersCount = get_chat_members_count
    """Alias for :attr:`get_chat_members_count`"""
    getWebhookInfo = get_webhook_info
    """Alias for :attr:`get_webhook_info`"""
    setGameScore = set_game_score
    """Alias for :attr:`set_game_score`"""
    getGameHighScores = get_game_high_scores
    """Alias for :attr:`get_game_high_scores`"""
    sendInvoice = send_invoice
    """Alias for :attr:`send_invoice`"""
    answerShippingQuery = answer_shipping_query
    """Alias for :attr:`answer_shipping_query`"""
    answerPreCheckoutQuery = answer_pre_checkout_query
    """Alias for :attr:`answer_pre_checkout_query`"""
    restrictChatMember = restrict_chat_member
    """Alias for :attr:`restrict_chat_member`"""
    promoteChatMember = promote_chat_member
    """Alias for :attr:`promote_chat_member`"""
    setChatPermissions = set_chat_permissions
    """Alias for :attr:`set_chat_permissions`"""
    setChatAdministratorCustomTitle = set_chat_administrator_custom_title
    """Alias for :attr:`set_chat_administrator_custom_title`"""
    exportChatInviteLink = export_chat_invite_link
    """Alias for :attr:`export_chat_invite_link`"""
    setChatPhoto = set_chat_photo
    """Alias for :attr:`set_chat_photo`"""
    deleteChatPhoto = delete_chat_photo
    """Alias for :attr:`delete_chat_photo`"""
    setChatTitle = set_chat_title
    """Alias for :attr:`set_chat_title`"""
    setChatDescription = set_chat_description
    """Alias for :attr:`set_chat_description`"""
    pinChatMessage = pin_chat_message
    """Alias for :attr:`pin_chat_message`"""
    unpinChatMessage = unpin_chat_message
    """Alias for :attr:`unpin_chat_message`"""
    unpinAllChatMessages = unpin_all_chat_messages
    """Alias for :attr:`unpin_all_chat_messages`"""
    getStickerSet = get_sticker_set
    """Alias for :attr:`get_sticker_set`"""
    uploadStickerFile = upload_sticker_file
    """Alias for :attr:`upload_sticker_file`"""
    createNewStickerSet = create_new_sticker_set
    """Alias for :attr:`create_new_sticker_set`"""
    addStickerToSet = add_sticker_to_set
    """Alias for :attr:`add_sticker_to_set`"""
    setStickerPositionInSet = set_sticker_position_in_set
    """Alias for :attr:`set_sticker_position_in_set`"""
    deleteStickerFromSet = delete_sticker_from_set
    """Alias for :attr:`delete_sticker_from_set`"""
    setStickerSetThumb = set_sticker_set_thumb
    """Alias for :attr:`set_sticker_set_thumb`"""
    setPassportDataErrors = set_passport_data_errors
    """Alias for :attr:`set_passport_data_errors`"""
    sendPoll = send_poll
    """Alias for :attr:`send_poll`"""
    stopPoll = stop_poll
    """Alias for :attr:`stop_poll`"""
    sendDice = send_dice
    """Alias for :attr:`send_dice`"""
    getMyCommands = get_my_commands
    """Alias for :attr:`get_my_commands`"""
    setMyCommands = set_my_commands
    """Alias for :attr:`set_my_commands`"""
    logOut = log_out
    """Alias for :attr:`log_out`"""
    copyMessage = copy_message
    """Alias for :attr:`copy_message`"""<|MERGE_RESOLUTION|>--- conflicted
+++ resolved
@@ -113,11 +113,7 @@
     logger = logging.getLogger(func.__module__)
 
     @functools.wraps(func)
-<<<<<<< HEAD
-    def decorator(*args: Any, **kwargs: Any) -> RT:  # pylint: disable=W0613
-=======
     def decorator(*args: object, **kwargs: object) -> RT:  # pylint: disable=W0613
->>>>>>> 25506f13
         logger.debug('Entering: %s', func.__name__)
         result = func(*args, **kwargs)
         logger.debug(result)
