#!/usr/bin/env python
#
# A library that provides a Python interface to the Telegram Bot API
# Copyright (C) 2015-2022
# Leandro Toledo de Souza <devs@python-telegram-bot.org>
#
# This program is free software: you can redistribute it and/or modify
# it under the terms of the GNU Lesser Public License as published by
# the Free Software Foundation, either version 3 of the License, or
# (at your option) any later version.
#
# This program is distributed in the hope that it will be useful,
# but WITHOUT ANY WARRANTY; without even the implied warranty of
# MERCHANTABILITY or FITNESS FOR A PARTICULAR PURPOSE.  See the
# GNU Lesser Public License for more details.
#
# You should have received a copy of the GNU Lesser Public License
# along with this program.  If not, see [http://www.gnu.org/licenses/].
import asyncio
import datetime
import functools
import inspect

import os
import re
from collections import defaultdict
from pathlib import Path
from queue import Queue
from threading import Thread, Event
from time import sleep
<<<<<<< HEAD
from typing import Callable, List, Iterable, Any, Dict
=======
from typing import Callable, List, Iterable, Any
from types import MappingProxyType
>>>>>>> a36e1f34

import pytest
import pytz

from telegram import (
    Message,
    User,
    Chat,
    MessageEntity,
    Update,
    InlineQuery,
    CallbackQuery,
    ShippingQuery,
    PreCheckoutQuery,
    ChosenInlineResult,
    File,
    ChatPermissions,
    Bot,
    InlineQueryResultArticle,
    InputTextMessageContent,
    InlineQueryResultCachedPhoto,
    InputMediaPhoto,
)
from telegram._utils.types import ODVInput
from telegram.constants import InputMediaType
from telegram.ext import (
    Application,
    Defaults,
    ExtBot,
    ApplicationBuilder,
    UpdaterBuilder,
)
from telegram.ext.filters import UpdateFilter, MessageFilter
from telegram.error import BadRequest, TimedOut, RetryAfter
from telegram._utils.defaultvalue import DefaultValue, DEFAULT_NONE
from telegram.request import RequestData
from telegram.request._httpxrequest import HTTPXRequest
from tests.bots import get_bot


# This is here instead of in setup.cfg due to https://github.com/pytest-dev/pytest/issues/8343
def pytest_runtestloop(session):
    session.add_marker(
        pytest.mark.filterwarnings('ignore::telegram.warnings.PTBDeprecationWarning')
    )


GITHUB_ACTION = os.getenv('GITHUB_ACTION', False)

if GITHUB_ACTION:
    pytest_plugins = ['tests.plugin_github_group']

# THIS KEY IS OBVIOUSLY COMPROMISED
# DO NOT USE IN PRODUCTION!
PRIVATE_KEY = b"-----BEGIN RSA PRIVATE KEY-----\r\nMIIEowIBAAKCAQEA0AvEbNaOnfIL3GjB8VI4M5IaWe+GcK8eSPHkLkXREIsaddum\r\nwPBm/+w8lFYdnY+O06OEJrsaDtwGdU//8cbGJ/H/9cJH3dh0tNbfszP7nTrQD+88\r\nydlcYHzClaG8G+oTe9uEZSVdDXj5IUqR0y6rDXXb9tC9l+oSz+ShYg6+C4grAb3E\r\nSTv5khZ9Zsi/JEPWStqNdpoNuRh7qEYc3t4B/a5BH7bsQENyJSc8AWrfv+drPAEe\r\njQ8xm1ygzWvJp8yZPwOIYuL+obtANcoVT2G2150Wy6qLC0bD88Bm40GqLbSazueC\r\nRHZRug0B9rMUKvKc4FhG4AlNzBCaKgIcCWEqKwIDAQABAoIBACcIjin9d3Sa3S7V\r\nWM32JyVF3DvTfN3XfU8iUzV7U+ZOswA53eeFM04A/Ly4C4ZsUNfUbg72O8Vd8rg/\r\n8j1ilfsYpHVvphwxaHQlfIMa1bKCPlc/A6C7b2GLBtccKTbzjARJA2YWxIaqk9Nz\r\nMjj1IJK98i80qt29xRnMQ5sqOO3gn2SxTErvNchtBiwOH8NirqERXig8VCY6fr3n\r\nz7ZImPU3G/4qpD0+9ULrt9x/VkjqVvNdK1l7CyAuve3D7ha3jPMfVHFtVH5gqbyp\r\nKotyIHAyD+Ex3FQ1JV+H7DkP0cPctQiss7OiO9Zd9C1G2OrfQz9el7ewAPqOmZtC\r\nKjB3hUECgYEA/4MfKa1cvaCqzd3yUprp1JhvssVkhM1HyucIxB5xmBcVLX2/Kdhn\r\nhiDApZXARK0O9IRpFF6QVeMEX7TzFwB6dfkyIePsGxputA5SPbtBlHOvjZa8omMl\r\nEYfNa8x/mJkvSEpzvkWPascuHJWv1cEypqphu/70DxubWB5UKo/8o6cCgYEA0HFy\r\ncgwPMB//nltHGrmaQZPFT7/Qgl9ErZT3G9S8teWY4o4CXnkdU75tBoKAaJnpSfX3\r\nq8VuRerF45AFhqCKhlG4l51oW7TUH50qE3GM+4ivaH5YZB3biwQ9Wqw+QyNLAh/Q\r\nnS4/Wwb8qC9QuyEgcCju5lsCaPEXZiZqtPVxZd0CgYEAshBG31yZjO0zG1TZUwfy\r\nfN3euc8mRgZpSdXIHiS5NSyg7Zr8ZcUSID8jAkJiQ3n3OiAsuq1MGQ6kNa582kLT\r\nFPQdI9Ea8ahyDbkNR0gAY9xbM2kg/Gnro1PorH9PTKE0ekSodKk1UUyNrg4DBAwn\r\nqE6E3ebHXt/2WmqIbUD653ECgYBQCC8EAQNX3AFegPd1GGxU33Lz4tchJ4kMCNU0\r\nN2NZh9VCr3nTYjdTbxsXU8YP44CCKFG2/zAO4kymyiaFAWEOn5P7irGF/JExrjt4\r\nibGy5lFLEq/HiPtBjhgsl1O0nXlwUFzd7OLghXc+8CPUJaz5w42unqT3PBJa40c3\r\nQcIPdQKBgBnSb7BcDAAQ/Qx9juo/RKpvhyeqlnp0GzPSQjvtWi9dQRIu9Pe7luHc\r\nm1Img1EO1OyE3dis/rLaDsAa2AKu1Yx6h85EmNjavBqP9wqmFa0NIQQH8fvzKY3/\r\nP8IHY6009aoamLqYaexvrkHVq7fFKiI6k8myMJ6qblVNFv14+KXU\r\n-----END RSA PRIVATE KEY-----"  # noqa: E501


def env_var_2_bool(env_var: object) -> bool:
    if isinstance(env_var, bool):
        return env_var
    if not isinstance(env_var, str):
        return False
    return env_var.lower().strip() == 'true'


# Redefine the event_loop fixture to have a session scope. Otherwise `bot` fixture can't be
# session. See https://github.com/pytest-dev/pytest-asyncio/issues/68 for more details.
@pytest.fixture(scope='session')
def event_loop(request):
    loop = asyncio.get_event_loop_policy().new_event_loop()
    yield loop
    # loop.close() # instead of closing here, do that at the every end of the test session


# Related to the above, see https://stackoverflow.com/a/67307042/10606962
def pytest_sessionfinish(session, exitstatus):
    asyncio.get_event_loop().close()


@pytest.fixture(scope='session')
def bot_info():
    return get_bot()


# Below classes are used to monkeypatch attributes since parent classes don't have __dict__


class TestHttpxRequest(HTTPXRequest):
    async def _request_wrapper(
        self,
        method: str,
        url: str,
        request_data: RequestData = None,
        read_timeout: ODVInput[float] = DEFAULT_NONE,
        connect_timeout: ODVInput[float] = DEFAULT_NONE,
        write_timeout: ODVInput[float] = DEFAULT_NONE,
        pool_timeout: ODVInput[float] = DEFAULT_NONE,
    ) -> bytes:
        try:
            return await super()._request_wrapper(
                method=method,
                url=url,
                request_data=request_data,
                read_timeout=read_timeout,
                write_timeout=write_timeout,
                connect_timeout=connect_timeout,
                pool_timeout=pool_timeout,
            )
        except RetryAfter as e:
            pytest.xfail(f'Not waiting for flood control: {e}')
        except TimedOut as e:
            pytest.xfail(f'Ignoring TimedOut error: {e}')


class DictExtBot(ExtBot):
    pass


class DictBot(Bot):
    pass


class DictApplication(Application):
    pass


@pytest.fixture(scope='session')
@pytest.mark.asyncio
async def bot(bot_info):
    async with DictExtBot(
        bot_info['token'], private_key=PRIVATE_KEY, request=TestHttpxRequest(8)
    ) as _bot:
        yield _bot


@pytest.fixture(scope='session')
@pytest.mark.asyncio
async def raw_bot(bot_info):
    async with DictBot(
        bot_info['token'], private_key=PRIVATE_KEY, request=TestHttpxRequest(8)
    ) as _bot:
        yield _bot


@pytest.fixture(scope='function')
async def default_bot(request, bot_info):
    param = request.param if hasattr(request, 'param') else {}

    default_bot = make_bot(bot_info, defaults=Defaults(**param))
    async with default_bot:
        yield default_bot


@pytest.fixture(scope='function')
async def tz_bot(timezone, bot_info):
    default_bot = make_bot(bot_info, defaults=Defaults(tzinfo=timezone))
    async with default_bot:
        yield default_bot


@pytest.fixture(scope='session')
def chat_id(bot_info):
    return bot_info['chat_id']


@pytest.fixture(scope='session')
def super_group_id(bot_info):
    return bot_info['super_group_id']


@pytest.fixture(scope='session')
def channel_id(bot_info):
    return bot_info['channel_id']


@pytest.fixture(scope='session')
def provider_token(bot_info):
    return bot_info['payment_provider_token']


def create_dp(bot):
    # Application is heavy to init (due to many threads and such) so we have a single session
    # scoped one here, but before each test, reset it (app fixture below)
    application = (
        ApplicationBuilder().bot(bot).workers(2).application_class(DictApplication).build()
    )
    thr = Thread(target=application.start)
    thr.start()
    sleep(2)
    yield application
    sleep(1)
    if application.running:
        application.stop()
    thr.join()


@pytest.fixture(scope='session')
def _app(bot):
    yield from create_dp(bot)


@pytest.fixture(scope='function')
<<<<<<< HEAD
def app(_app):
    # Reset the application first
    while not _app.update_queue.empty():
        _app.update_queue.get(False)
    _app.chat_data = defaultdict(dict)
    _app.user_data = defaultdict(dict)
    _app.bot_data = {}
    _app.persistence = None
    _app.handlers = {}
    _app.error_handlers = {}
    _app.__stop_event = Event()
    _app.__async_queue = Queue()
    _app.__async_threads = set()
    _app.persistence = None
    yield _app
=======
def dp(_dp):
    # Reset the dispatcher first
    while not _dp.update_queue.empty():
        _dp.update_queue.get(False)
    _dp._chat_data = defaultdict(dict)
    _dp._user_data = defaultdict(dict)
    _dp.chat_data = MappingProxyType(_dp._chat_data)  # Rebuild the mapping so it updates
    _dp.user_data = MappingProxyType(_dp._user_data)
    _dp.bot_data = {}
    _dp.handlers = {}
    _dp.error_handlers = {}
    _dp.exception_event = Event()
    _dp.__stop_event = Event()
    _dp.__async_queue = Queue()
    _dp.__async_threads = set()
    _dp.persistence = None
    yield _dp
>>>>>>> a36e1f34


@pytest.fixture(scope='function')
def updater(bot):
    up = UpdaterBuilder().bot(bot).workers(2).build()
    yield up
    if up.running:
        up.stop()


PROJECT_ROOT_PATH = Path(__file__).parent.parent.resolve()
TEST_DATA_PATH = Path(__file__).parent.resolve() / "data"


def data_file(filename: str):
    return TEST_DATA_PATH / filename


@pytest.fixture(scope='function')
def thumb_file():
    f = data_file('thumb.jpg').open('rb')
    yield f
    f.close()


@pytest.fixture(scope='class')
def class_thumb_file():
    f = data_file('thumb.jpg').open('rb')
    yield f
    f.close()


def pytest_configure(config):
    config.addinivalue_line('filterwarnings', 'ignore::ResourceWarning')
    # TODO: Write so good code that we don't need to ignore ResourceWarnings anymore


def make_bot(bot_info, **kwargs):
    """
    Tests are executed on tg.ext.ExtBot, as that class only extends the functionality of tg.bot
    """
    _bot = ExtBot(bot_info['token'], private_key=PRIVATE_KEY, request=TestHttpxRequest(), **kwargs)
    return _bot


CMD_PATTERN = re.compile(r'/[\da-z_]{1,32}(?:@\w{1,32})?')
DATE = datetime.datetime.now()


async def make_message(text, **kwargs):
    """
    Testing utility factory to create a fake ``telegram.Message`` with
    reasonable defaults for mimicking a real message.
    :param text: (str) message text
    :return: a (fake) ``telegram.Message``
    """
    bot = kwargs.pop('bot', None)
    if bot is None:
        bot = make_bot(get_bot())
    return Message(
        message_id=1,
        from_user=kwargs.pop('user', User(id=1, first_name='', is_bot=False)),
        date=kwargs.pop('date', DATE),
        chat=kwargs.pop('chat', Chat(id=1, type='')),
        text=text,
        bot=bot,
        **kwargs,
    )


def make_command_message(text, **kwargs):
    """
    Testing utility factory to create a message containing a single telegram
    command.
    Mimics the Telegram API in that it identifies commands within the message
    and tags the returned ``Message`` object with the appropriate ``MessageEntity``
    tag (but it does this only for commands).

    :param text: (str) message text containing (or not) the command
    :return: a (fake) ``telegram.Message`` containing only the command
    """

    match = re.search(CMD_PATTERN, text)
    entities = (
        [
            MessageEntity(
                type=MessageEntity.BOT_COMMAND, offset=match.start(0), length=len(match.group(0))
            )
        ]
        if match
        else []
    )

    return make_message(text, entities=entities, **kwargs)


def make_message_update(message, message_factory=make_message, edited=False, **kwargs):
    """
    Testing utility factory to create an update from a message, as either a
    ``telegram.Message`` or a string. In the latter case ``message_factory``
    is used to convert ``message`` to a ``telegram.Message``.
    :param message: either a ``telegram.Message`` or a string with the message text
    :param message_factory: function to convert the message text into a ``telegram.Message``
    :param edited: whether the message should be stored as ``edited_message`` (vs. ``message``)
    :return: ``telegram.Update`` with the given message
    """
    if not isinstance(message, Message):
        message = message_factory(message, **kwargs)
    update_kwargs = {'message' if not edited else 'edited_message': message}
    return Update(0, **update_kwargs)


def make_command_update(message, edited=False, **kwargs):
    """
    Testing utility factory to create an update from a message that potentially
    contains a command. See ``make_command_message`` for more details.
    :param message: message potentially containing a command
    :param edited: whether the message should be stored as ``edited_message`` (vs. ``message``)
    :return: ``telegram.Update`` with the given message
    """
    return make_message_update(message, make_command_message, edited, **kwargs)


@pytest.fixture(
    scope='class',
    params=[{'class': MessageFilter}, {'class': UpdateFilter}],
    ids=['MessageFilter', 'UpdateFilter'],
)
def mock_filter(request):
    class MockFilter(request.param['class']):
        def __init__(self):
            super().__init__()
            self.tested = False

        def filter(self, _):
            self.tested = True

    return MockFilter()


def get_false_update_fixture_decorator_params():
    message = Message(1, DATE, Chat(1, ''), from_user=User(1, '', False), text='test')
    params = [
        {'callback_query': CallbackQuery(1, User(1, '', False), 'chat', message=message)},
        {'channel_post': message},
        {'edited_channel_post': message},
        {'inline_query': InlineQuery(1, User(1, '', False), '', '')},
        {'chosen_inline_result': ChosenInlineResult('id', User(1, '', False), '')},
        {'shipping_query': ShippingQuery('id', User(1, '', False), '', None)},
        {'pre_checkout_query': PreCheckoutQuery('id', User(1, '', False), '', 0, '')},
        {'callback_query': CallbackQuery(1, User(1, '', False), 'chat')},
    ]
    ids = tuple(key for kwargs in params for key in kwargs)
    return {'params': params, 'ids': ids}


@pytest.fixture(scope='function', **get_false_update_fixture_decorator_params())
def false_update(request):
    return Update(update_id=1, **request.param)


@pytest.fixture(params=['Europe/Berlin', 'Asia/Singapore', 'UTC'])
def tzinfo(request):
    return pytz.timezone(request.param)


@pytest.fixture()
def timezone(tzinfo):
    return tzinfo


@pytest.fixture()
def mro_slots():
    def _mro_slots(_class):
        return [
            attr
            for cls in _class.__class__.__mro__[:-1]
            if hasattr(cls, '__slots__')  # The Exception class doesn't have slots
            for attr in cls.__slots__
            if attr != '__dict__'  # left here for classes which still has __dict__
        ]

    return _mro_slots


async def expect_bad_request(func, message, reason):
    """
    Wrapper for testing bot functions expected to result in an :class:`telegram.error.BadRequest`.
    Makes it XFAIL, if the specified error message is present.

    Args:
        func: The awaitable to be executed.
        message: The expected message of the bad request error. If another message is present,
            the error will be reraised.
        reason: Explanation for the XFAIL.

    Returns:
        On success, returns the return value of :attr:`func`
    """
    try:
        return await func()
    except BadRequest as e:
        if message in str(e):
            pytest.xfail(f'{reason}. {e}')
        else:
            raise e


def check_shortcut_signature(
    shortcut: Callable,
    bot_method: Callable,
    shortcut_kwargs: List[str],
    additional_kwargs: List[str],
) -> bool:
    """
    Checks that the signature of a shortcut matches the signature of the underlying bot method.

    Args:
        shortcut: The shortcut, e.g. :meth:`telegram.Message.reply_text`
        bot_method: The bot method, e.g. :meth:`telegram.Bot.send_message`
        shortcut_kwargs: The kwargs passed by the shortcut directly, e.g. ``chat_id``
        additional_kwargs: Additional kwargs of the shortcut that the bot method doesn't have, e.g.
            ``quote``.

    Returns:
        :obj:`bool`: Whether or not the signature matches.
    """
    shortcut_sig = inspect.signature(shortcut)
    effective_shortcut_args = set(shortcut_sig.parameters.keys()).difference(additional_kwargs)
    effective_shortcut_args.discard('self')

    bot_sig = inspect.signature(bot_method)
    expected_args = set(bot_sig.parameters.keys()).difference(shortcut_kwargs)
    expected_args.discard('self')

    args_check = expected_args == effective_shortcut_args
    if not args_check:
        raise Exception(f'Expected arguments {expected_args}, got {effective_shortcut_args}')

    # TODO: Also check annotation of return type. Would currently be a hassle b/c typing doesn't
    # resolve `ForwardRef('Type')` to `Type`. For now we rely on MyPy, which probably allows the
    # shortcuts to return more specific types than the bot method, but it's only annotations after
    # all
    for kwarg in effective_shortcut_args:
        if bot_sig.parameters[kwarg].annotation != shortcut_sig.parameters[kwarg].annotation:
            if isinstance(bot_sig.parameters[kwarg].annotation, type):
                if bot_sig.parameters[kwarg].annotation.__name__ != str(
                    shortcut_sig.parameters[kwarg].annotation
                ):
                    raise Exception(
                        f'For argument {kwarg} I expected {bot_sig.parameters[kwarg].annotation}, '
                        f'but got {shortcut_sig.parameters[kwarg].annotation}'
                    )
            else:
                raise Exception(
                    f'For argument {kwarg} I expected {bot_sig.parameters[kwarg].annotation}, but '
                    f'got {shortcut_sig.parameters[kwarg].annotation}'
                )

    bot_method_sig = inspect.signature(bot_method)
    shortcut_sig = inspect.signature(shortcut)
    for arg in expected_args:
        if not shortcut_sig.parameters[arg].default == bot_method_sig.parameters[arg].default:
            raise Exception(
                f'Default for argument {arg} does not match the default of the Bot method.'
            )

    return True


async def check_shortcut_call(
    shortcut_method: Callable,
    bot: ExtBot,
    bot_method_name: str,
    skip_params: Iterable[str] = None,
    shortcut_kwargs: Iterable[str] = None,
) -> bool:
    """
    Checks that a shortcut passes all the existing arguments to the underlying bot method. Use as::

        assert await check_shortcut_call(message.reply_text, message.bot, 'send_message')

    Args:
        shortcut_method: The shortcut method, e.g. `message.reply_text`
        bot: The bot
        bot_method_name: The bot methods name, e.g. `'send_message'`
        skip_params: Parameters that are allowed to be missing, e.g. `['inline_message_id']`
        shortcut_kwargs: The kwargs passed by the shortcut directly, e.g. ``chat_id``

    Returns:
        :obj:`bool`
    """
    if not skip_params:
        skip_params = set()
    if not shortcut_kwargs:
        shortcut_kwargs = set()

    orig_bot_method = getattr(bot, bot_method_name)
    bot_signature = inspect.signature(orig_bot_method)
    expected_args = set(bot_signature.parameters.keys()) - {'self'} - set(skip_params)
    positional_args = {
        name for name, param in bot_signature.parameters.items() if param.default == param.empty
    }
    ignored_args = positional_args | set(shortcut_kwargs)

    shortcut_signature = inspect.signature(shortcut_method)
    # auto_pagination: Special casing for InlineQuery.answer
    kwargs = {name: name for name in shortcut_signature.parameters if name != 'auto_pagination'}

    async def make_assertion(**kw):
        # name == value makes sure that
        # a) we receive non-None input for all parameters
        # b) we receive the correct input for each kwarg
        received_kwargs = {
            name for name, value in kw.items() if name in ignored_args or value == name
        }
        if not received_kwargs == expected_args:
            raise Exception(
                f'{orig_bot_method.__name__} did not receive correct value for the parameters '
                f'{expected_args - received_kwargs}'
            )

        if bot_method_name == 'get_file':
            # This is here mainly for PassportFile.get_file, which calls .set_credentials on the
            # return value
            return File(file_id='result', file_unique_id='result')
        return True

    setattr(bot, bot_method_name, make_assertion)
    try:
        await shortcut_method(**kwargs)
    except Exception as exc:
        raise exc
    finally:
        setattr(bot, bot_method_name, orig_bot_method)

    return True


# mainly for check_defaults_handling below
def build_kwargs(signature: inspect.Signature, default_kwargs, dfv: Any = DEFAULT_NONE):
    kws = {}
    for name, param in signature.parameters.items():
        # For required params we need to pass something
        if param.default is inspect.Parameter.empty:
            # Some special casing
            if name == 'permissions':
                kws[name] = ChatPermissions()
            elif name in ['prices', 'commands', 'errors']:
                kws[name] = []
            elif name == 'media':
                media = InputMediaPhoto('media', parse_mode=dfv)
                if 'list' in str(param.annotation).lower():
                    kws[name] = [media]
                else:
                    kws[name] = media
            elif name == 'results':
                itmc = InputTextMessageContent(
                    'text', parse_mode=dfv, disable_web_page_preview=dfv
                )
                kws[name] = [
                    InlineQueryResultArticle('id', 'title', input_message_content=itmc),
                    InlineQueryResultCachedPhoto(
                        'id', 'photo_file_id', parse_mode=dfv, input_message_content=itmc
                    ),
                ]
            elif name == 'ok':
                kws['ok'] = False
                kws['error_message'] = 'error'
            else:
                kws[name] = True
        # pass values for params that can have defaults only if we don't want to use the
        # standard default
        elif name in default_kwargs:
            if dfv != DEFAULT_NONE:
                kws[name] = dfv
        # Some special casing for methods that have "exactly one of the optionals" type args
        elif name in ['location', 'contact', 'venue', 'inline_message_id']:
            kws[name] = True
        elif name == 'until_date':
            if dfv == 'non-None-value':
                # Europe/Berlin
                kws[name] = pytz.timezone('Europe/Berlin').localize(
                    datetime.datetime(2000, 1, 1, 0)
                )
            else:
                # UTC
                kws[name] = datetime.datetime(2000, 1, 1, 0)
    return kws


async def check_defaults_handling(
    method: Callable,
    bot: ExtBot,
    return_value=None,
) -> bool:
    """
    Checks that tg.ext.Defaults are handled correctly.

    Args:
        method: The shortcut/bot_method
        bot: The bot
        return_value: Optional. The return value of Bot._post that the method expects. Defaults to
            None. get_file is automatically handled.

    """

    shortcut_signature = inspect.signature(method)
    kwargs_need_default = [
        kwarg
        for kwarg, value in shortcut_signature.parameters.items()
        if isinstance(value.default, DefaultValue)
    ]

    defaults_no_custom_defaults = Defaults()
    kwargs = {kwarg: 'custom_default' for kwarg in inspect.signature(Defaults).parameters.keys()}
    kwargs['tzinfo'] = pytz.timezone('America/New_York')
    defaults_custom_defaults = Defaults(**kwargs)

    expected_return_values = [None, []] if return_value is None else [return_value]

    async def make_assertion(
        url, request_data: RequestData, df_value=DEFAULT_NONE, *args, **kwargs
    ):
        data = request_data.parameters

        # Check regular arguments that need defaults
        for arg in (dkw for dkw in kwargs_need_default if dkw != 'timeout'):
            # 'None' should not be passed along to Telegram
            if df_value in [None, DEFAULT_NONE]:
                if arg in data:
                    pytest.fail(
                        f'Got value {data[arg]} for argument {arg}, expected it to be absent'
                    )
            else:
                value = data.get(arg, '`not passed at all`')
                if value != df_value:
                    pytest.fail(f'Got value {value} for argument {arg} instead of {df_value}')

        # Check InputMedia (parse_mode can have a default)
        def check_input_media(m: Dict):
            parse_mode = m.get('parse_mode', None)
            if df_value is DEFAULT_NONE:
                if parse_mode is not None:
                    pytest.fail('InputMedia has non-None parse_mode')
            elif parse_mode != df_value:
                pytest.fail(
                    f'Got value {parse_mode} for InputMedia.parse_mode instead of {df_value}'
                )

        media = data.pop('media', None)
        if media:
            if isinstance(media, dict) and isinstance(media.get('type', None), InputMediaType):
                check_input_media(media)
            else:
                for m in media:
                    check_input_media(m)

        # Check InlineQueryResults
        results = data.pop('results', [])
        for result in results:
            if df_value in [DEFAULT_NONE, None]:
                if 'parse_mode' in result:
                    pytest.fail('ILQR has a parse mode, expected it to be absent')
            # Here we explicitly use that we only pass ILQRPhoto and ILQRArticle for testing
            # so ILQRPhoto is expected to have parse_mode if df_value is not in [DF_NONE, NONE]
            elif 'photo' in result and result.get('parse_mode') != df_value:
                pytest.fail(
                    f'Got value {result.get("parse_mode")} for '
                    f'ILQR.parse_mode instead of {df_value}'
                )
            imc = result.get('input_message_content')
            if not imc:
                continue
            for attr in ['parse_mode', 'disable_web_page_preview']:
                if df_value in [DEFAULT_NONE, None]:
                    if attr in imc:
                        pytest.fail(f'ILQR.i_m_c has a {attr}, expected it to be absent')
                # Here we explicitly use that we only pass InputTextMessageContent for testing
                # which has both attributes
                elif imc.get(attr) != df_value:
                    pytest.fail(
                        f'Got value {imc.get(attr)} for ILQR.i_m_c.{attr} instead of {df_value}'
                    )

        # Check datetime conversion
        until_date = data.pop('until_date', None)
        if until_date:
            if df_value == 'non-None-value':
                if until_date != 946681200:
                    pytest.fail('Non-naive until_date was interpreted as Europe/Berlin.')
            if df_value is DEFAULT_NONE:
                if until_date != 946684800:
                    pytest.fail('Naive until_date was not interpreted as UTC')
            if df_value == 'custom_default':
                if until_date != 946702800:
                    pytest.fail('Naive until_date was not interpreted as America/New_York')

        if method.__name__ in ['get_file', 'get_small_file', 'get_big_file']:
            # This is here mainly for PassportFile.get_file, which calls .set_credentials on the
            # return value
            out = File(file_id='result', file_unique_id='result')
            nonlocal expected_return_values
            expected_return_values = [out]
            return out.to_dict()
        # Otherwise return None by default, as TGObject.de_json/list(None) in [None, []]
        # That way we can check what gets passed to Request.post without having to actually
        # make a request
        # Some methods expect specific output, so we allow to customize that
        return return_value

    orig_post = bot.request.post
    try:
        for default_value, defaults in [
            (DEFAULT_NONE, defaults_no_custom_defaults),
            ('custom_default', defaults_custom_defaults),
        ]:
            bot._defaults = defaults
            # 1: test that we get the correct default value, if we don't specify anything
            kwargs = build_kwargs(
                shortcut_signature,
                kwargs_need_default,
            )
            assertion_callback = functools.partial(make_assertion, df_value=default_value)
            setattr(bot.request, 'post', assertion_callback)
            assert await method(**kwargs) in expected_return_values

            # 2: test that we get the manually passed non-None value
            kwargs = build_kwargs(shortcut_signature, kwargs_need_default, dfv='non-None-value')
            assertion_callback = functools.partial(make_assertion, df_value='non-None-value')
            setattr(bot.request, 'post', assertion_callback)
            assert await method(**kwargs) in expected_return_values

            # 3: test that we get the manually passed None value
            kwargs = build_kwargs(
                shortcut_signature,
                kwargs_need_default,
                dfv=None,
            )
            assertion_callback = functools.partial(make_assertion, df_value=None)
            setattr(bot.request, 'post', assertion_callback)
            assert await method(**kwargs) in expected_return_values
    except Exception as exc:
        raise exc
    finally:
        setattr(bot.request, 'post', orig_post)
        bot._defaults = None

    return True<|MERGE_RESOLUTION|>--- conflicted
+++ resolved
@@ -28,12 +28,8 @@
 from queue import Queue
 from threading import Thread, Event
 from time import sleep
-<<<<<<< HEAD
 from typing import Callable, List, Iterable, Any, Dict
-=======
-from typing import Callable, List, Iterable, Any
 from types import MappingProxyType
->>>>>>> a36e1f34
 
 import pytest
 import pytz
@@ -236,15 +232,15 @@
 
 
 @pytest.fixture(scope='function')
-<<<<<<< HEAD
 def app(_app):
     # Reset the application first
     while not _app.update_queue.empty():
         _app.update_queue.get(False)
-    _app.chat_data = defaultdict(dict)
-    _app.user_data = defaultdict(dict)
+    _app._chat_data = defaultdict(dict)
+    _app._user_data = defaultdict(dict)
+    _app.chat_data = MappingProxyType(_app._chat_data)  # Rebuild the mapping so it updates
+    _app.user_data = MappingProxyType(_app._user_data)
     _app.bot_data = {}
-    _app.persistence = None
     _app.handlers = {}
     _app.error_handlers = {}
     _app.__stop_event = Event()
@@ -252,25 +248,6 @@
     _app.__async_threads = set()
     _app.persistence = None
     yield _app
-=======
-def dp(_dp):
-    # Reset the dispatcher first
-    while not _dp.update_queue.empty():
-        _dp.update_queue.get(False)
-    _dp._chat_data = defaultdict(dict)
-    _dp._user_data = defaultdict(dict)
-    _dp.chat_data = MappingProxyType(_dp._chat_data)  # Rebuild the mapping so it updates
-    _dp.user_data = MappingProxyType(_dp._user_data)
-    _dp.bot_data = {}
-    _dp.handlers = {}
-    _dp.error_handlers = {}
-    _dp.exception_event = Event()
-    _dp.__stop_event = Event()
-    _dp.__async_queue = Queue()
-    _dp.__async_threads = set()
-    _dp.persistence = None
-    yield _dp
->>>>>>> a36e1f34
 
 
 @pytest.fixture(scope='function')
