--- conflicted
+++ resolved
@@ -605,17 +605,10 @@
         """
 
     @abstractmethod
-<<<<<<< HEAD
     async def refresh_user_data(self, user_id: int, user_data: UD) -> None:
         """Will be called by the :class:`telegram.ext.Application` before passing the
-        :attr:`user_data` to a callback. Can be used to update data stored in :attr:`user_data`
-        from an external source.
-=======
-    def refresh_user_data(self, user_id: int, user_data: UD) -> None:
-        """Will be called by the :class:`telegram.ext.Dispatcher` before passing the
         :attr:`~telegram.ext.Dispatcher.user_data` to a callback. Can be used to update data stored
         in :attr:`~telegram.ext.Dispatcher.user_data` from an external source.
->>>>>>> dea487bb
 
         .. versionadded:: 13.6
 
@@ -630,17 +623,10 @@
         """
 
     @abstractmethod
-<<<<<<< HEAD
     async def refresh_chat_data(self, chat_id: int, chat_data: CD) -> None:
         """Will be called by the :class:`telegram.ext.Application` before passing the
-        :attr:`chat_data` to a callback. Can be used to update data stored in :attr:`chat_data`
-        from an external source.
-=======
-    def refresh_chat_data(self, chat_id: int, chat_data: CD) -> None:
-        """Will be called by the :class:`telegram.ext.Dispatcher` before passing the
         :attr:`~telegram.ext.Dispatcher.chat_data` to a callback. Can be used to update data stored
         in :attr:`~telegram.ext.Dispatcher.chat_data` from an external source.
->>>>>>> dea487bb
 
         .. versionadded:: 13.6
 
@@ -655,17 +641,10 @@
         """
 
     @abstractmethod
-<<<<<<< HEAD
     async def refresh_bot_data(self, bot_data: BD) -> None:
         """Will be called by the :class:`telegram.ext.Application` before passing the
-        :attr:`bot_data` to a callback. Can be used to update data stored in :attr:`bot_data`
-        from an external source.
-=======
-    def refresh_bot_data(self, bot_data: BD) -> None:
-        """Will be called by the :class:`telegram.ext.Dispatcher` before passing the
         :attr:`~telegram.ext.Dispatcher.bot_data` to a callback. Can be used to update data stored
         in :attr:`~telegram.ext.Dispatcher.bot_data` from an external source.
->>>>>>> dea487bb
 
         .. versionadded:: 13.6
 
