--- conflicted
+++ resolved
@@ -34,11 +34,7 @@
     .. versionadded:: 13.4
 
     Warning:
-<<<<<<< HEAD
-        When setting ``block`` to :obj:`True`, you cannot rely on adding custom
-=======
-        When setting :paramref:`run_async` to :obj:`True`, you cannot rely on adding custom
->>>>>>> dea487bb
+        When setting :paramref:`block` to :obj:`True`, you cannot rely on adding custom
         attributes to :class:`telegram.ext.CallbackContext`. See its docs for more info.
 
     Args:
