#!/usr/bin/env python
#
# A library that provides a Python interface to the Telegram Bot API
# Copyright (C) 2015-2022
# Leandro Toledo de Souza <devs@python-telegram-bot.org>
#
# This program is free software: you can redistribute it and/or modify
# it under the terms of the GNU Lesser Public License as published by
# the Free Software Foundation, either version 3 of the License, or
# (at your option) any later version.
#
# This program is distributed in the hope that it will be useful,
# but WITHOUT ANY WARRANTY; without even the implied warranty of
# MERCHANTABILITY or FITNESS FOR A PARTICULAR PURPOSE.  See the
# GNU Lesser Public License for more details.
#
# You should have received a copy of the GNU Lesser Public License
# along with this program.  If not, see [http://www.gnu.org/licenses/].
"""This module contains the DictPersistence class."""

from typing import DefaultDict, Dict, Optional, Tuple, cast
from collections import defaultdict

from telegram.ext import BasePersistence, PersistenceInput
from telegram._utils.types import JSONDict
from telegram.ext._utils.types import ConversationDict, CDCData

try:
    import ujson as json
except ImportError:
    import json  # type: ignore[no-redef]


class DictPersistence(BasePersistence):
    """Using Python's :obj:`dict` and ``json`` for making your bot persistent.

    Note:
        This class does *not* implement a :meth:`flush` method, meaning that data managed by
        ``DictPersistence`` is in-memory only and will be lost when the bot shuts down. This is,
        because ``DictPersistence`` is mainly intended as starting point for custom persistence
        classes that need to JSON-serialize the stored data before writing them to file/database.

    Warning:
        :class:`DictPersistence` will try to replace :class:`telegram.Bot` instances by
        :attr:`REPLACED_BOT` and insert the bot set with
        :meth:`telegram.ext.BasePersistence.set_bot` upon loading of the data. This is to ensure
        that changes to the bot apply to the saved objects, too. If you change the bots token, this
        may lead to e.g. ``Chat not found`` errors. For the limitations on replacing bots see
        :meth:`telegram.ext.BasePersistence.replace_bot` and
        :meth:`telegram.ext.BasePersistence.insert_bot`.

    .. versionchanged:: 14.0
        The parameters and attributes ``store_*_data`` were replaced by :attr:`store_data`.

    Args:
        store_data (:class:`PersistenceInput`, optional): Specifies which kinds of data will be
            saved by this persistence instance. By default, all available kinds of data will be
            saved.
        user_data_json (:obj:`str`, optional): JSON string that will be used to reconstruct
            user_data on creating this persistence. Default is ``""``.
        chat_data_json (:obj:`str`, optional): JSON string that will be used to reconstruct
            chat_data on creating this persistence. Default is ``""``.
        bot_data_json (:obj:`str`, optional): JSON string that will be used to reconstruct
            bot_data on creating this persistence. Default is ``""``.
        callback_data_json (:obj:`str`, optional): Json string that will be used to reconstruct
            callback_data on creating this persistence. Default is ``""``.

            .. versionadded:: 13.6
        conversations_json (:obj:`str`, optional): JSON string that will be used to reconstruct
            conversation on creating this persistence. Default is ``""``.

    Attributes:
        store_data (:class:`PersistenceInput`): Specifies which kinds of data will be saved by this
            persistence instance.
    """

    __slots__ = (
        '_user_data',
        '_chat_data',
        '_bot_data',
        '_callback_data',
        '_conversations',
        '_user_data_json',
        '_chat_data_json',
        '_bot_data_json',
        '_callback_data_json',
        '_conversations_json',
    )

    def __init__(
        self,
        store_data: PersistenceInput = None,
        user_data_json: str = '',
        chat_data_json: str = '',
        bot_data_json: str = '',
        conversations_json: str = '',
        callback_data_json: str = '',
    ):
        super().__init__(store_data=store_data)
        self._user_data = None
        self._chat_data = None
        self._bot_data = None
        self._callback_data = None
        self._conversations = None
        self._user_data_json = None
        self._chat_data_json = None
        self._bot_data_json = None
        self._callback_data_json = None
        self._conversations_json = None
        if user_data_json:
            try:
                self._user_data = self._decode_user_chat_data_from_json(user_data_json)
                self._user_data_json = user_data_json
            except (ValueError, AttributeError) as exc:
                raise TypeError("Unable to deserialize user_data_json. Not valid JSON") from exc
        if chat_data_json:
            try:
                self._chat_data = self._decode_user_chat_data_from_json(chat_data_json)
                self._chat_data_json = chat_data_json
            except (ValueError, AttributeError) as exc:
                raise TypeError("Unable to deserialize chat_data_json. Not valid JSON") from exc
        if bot_data_json:
            try:
                self._bot_data = json.loads(bot_data_json)
                self._bot_data_json = bot_data_json
            except (ValueError, AttributeError) as exc:
                raise TypeError("Unable to deserialize bot_data_json. Not valid JSON") from exc
            if not isinstance(self._bot_data, dict):
                raise TypeError("bot_data_json must be serialized dict")
        if callback_data_json:
            try:
                data = json.loads(callback_data_json)
            except (ValueError, AttributeError) as exc:
                raise TypeError(
                    "Unable to deserialize callback_data_json. Not valid JSON"
                ) from exc
            # We are a bit more thorough with the checking of the format here, because it's
            # more complicated than for the other things
            try:
                if data is None:
                    self._callback_data = None
                else:
                    self._callback_data = cast(
                        CDCData,
                        ([(one, float(two), three) for one, two, three in data[0]], data[1]),
                    )
                self._callback_data_json = callback_data_json
            except (ValueError, IndexError) as exc:
                raise TypeError("callback_data_json is not in the required format") from exc
            if self._callback_data is not None and (
                not all(
                    isinstance(entry[2], dict) and isinstance(entry[0], str)
                    for entry in self._callback_data[0]
                )
                or not isinstance(self._callback_data[1], dict)
            ):
                raise TypeError("callback_data_json is not in the required format")

        if conversations_json:
            try:
                self._conversations = self._decode_conversations_from_json(conversations_json)
                self._conversations_json = conversations_json
            except (ValueError, AttributeError) as exc:
                raise TypeError(
                    "Unable to deserialize conversations_json. Not valid JSON"
                ) from exc

    @property
    def user_data(self) -> Optional[DefaultDict[int, Dict]]:
        """:obj:`dict`: The user_data as a dict."""
        return self._user_data

    @property
    def user_data_json(self) -> str:
        """:obj:`str`: The user_data serialized as a JSON-string."""
        if self._user_data_json:
            return self._user_data_json
        return json.dumps(self.user_data)

    @property
    def chat_data(self) -> Optional[DefaultDict[int, Dict]]:
        """:obj:`dict`: The chat_data as a dict."""
        return self._chat_data

    @property
    def chat_data_json(self) -> str:
        """:obj:`str`: The chat_data serialized as a JSON-string."""
        if self._chat_data_json:
            return self._chat_data_json
        return json.dumps(self.chat_data)

    @property
    def bot_data(self) -> Optional[Dict]:
        """:obj:`dict`: The bot_data as a dict."""
        return self._bot_data

    @property
    def bot_data_json(self) -> str:
        """:obj:`str`: The bot_data serialized as a JSON-string."""
        if self._bot_data_json:
            return self._bot_data_json
        return json.dumps(self.bot_data)

    @property
    def callback_data(self) -> Optional[CDCData]:
        """Tuple[List[Tuple[:obj:`str`, :obj:`float`, Dict[:obj:`str`, :obj:`Any`]]], \
        Dict[:obj:`str`, :obj:`str`]]: The meta data on the stored callback data.

        .. versionadded:: 13.6
        """
        return self._callback_data

    @property
    def callback_data_json(self) -> str:
        """:obj:`str`: The meta data on the stored callback data as a JSON-string.

        .. versionadded:: 13.6
        """
        if self._callback_data_json:
            return self._callback_data_json
        return json.dumps(self.callback_data)

    @property
    def conversations(self) -> Optional[Dict[str, ConversationDict]]:
        """:obj:`dict`: The conversations as a dict."""
        return self._conversations

    @property
    def conversations_json(self) -> str:
        """:obj:`str`: The conversations serialized as a JSON-string."""
        if self._conversations_json:
            return self._conversations_json
        return self._encode_conversations_to_json(self.conversations)  # type: ignore[arg-type]

    async def get_user_data(self) -> DefaultDict[int, Dict[object, object]]:
        """Returns the user_data created from the ``user_data_json`` or an empty
        :obj:`defaultdict`.

        Returns:
            :obj:`defaultdict`: The restored user data.
        """
        if self.user_data is None:
            self._user_data = defaultdict(dict)
        return self.user_data  # type: ignore[return-value]

    async def get_chat_data(self) -> DefaultDict[int, Dict[object, object]]:
        """Returns the chat_data created from the ``chat_data_json`` or an empty
        :obj:`defaultdict`.

        Returns:
            :obj:`defaultdict`: The restored chat data.
        """
        if self.chat_data is None:
            self._chat_data = defaultdict(dict)
        return self.chat_data  # type: ignore[return-value]

    async def get_bot_data(self) -> Dict[object, object]:
        """Returns the bot_data created from the ``bot_data_json`` or an empty :obj:`dict`.

        Returns:
            :obj:`dict`: The restored bot data.
        """
        if self.bot_data is None:
            self._bot_data = {}
        return self.bot_data  # type: ignore[return-value]

    async def get_callback_data(self) -> Optional[CDCData]:
        """Returns the callback_data created from the ``callback_data_json`` or :obj:`None`.

        .. versionadded:: 13.6

        Returns:
            Tuple[List[Tuple[:obj:`str`, :obj:`float`, Dict[:obj:`str`, :obj:`Any`]]], \
                Dict[:obj:`str`, :obj:`str`]]: The restored meta data or :obj:`None`, \
                if no data was stored.
        """
        if self.callback_data is None:
            self._callback_data = None
            return None
        return self.callback_data[0], self.callback_data[1].copy()

    async def get_conversations(self, name: str) -> ConversationDict:
        """Returns the conversations created from the ``conversations_json`` or an empty
        :obj:`dict`.

        Returns:
            :obj:`dict`: The restored conversations data.
        """
        if self.conversations is None:
            self._conversations = {}
        return self.conversations.get(name, {}).copy()  # type: ignore[union-attr]

    async def update_conversation(
        self, name: str, key: Tuple[int, ...], new_state: Optional[object]
    ) -> None:
        """Will update the conversations for the given handler.

        Args:
            name (:obj:`str`): The handler's name.
            key (:obj:`tuple`): The key the state is changed for.
            new_state (:obj:`tuple` | :obj:`Any`): The new state for the given key.
        """
        if not self._conversations:
            self._conversations = {}
        if self._conversations.setdefault(name, {}).get(key) == new_state:
            return
        self._conversations[name][key] = new_state
        self._conversations_json = None

    async def update_user_data(self, user_id: int, data: Dict) -> None:
        """Will update the user_data (if changed).

        Args:
            user_id (:obj:`int`): The user the data might have been changed for.
            data (:obj:`dict`): The :attr:`telegram.ext.Application.user_data` ``[user_id]``.
        """
        if self._user_data is None:
            self._user_data = defaultdict(dict)
        if self._user_data.get(user_id) == data:
            return
        self._user_data[user_id] = data
        self._user_data_json = None

    async def update_chat_data(self, chat_id: int, data: Dict) -> None:
        """Will update the chat_data (if changed).

        Args:
            chat_id (:obj:`int`): The chat the data might have been changed for.
            data (:obj:`dict`): The :attr:`telegram.ext.Application.chat_data` ``[chat_id]``.
        """
        if self._chat_data is None:
            self._chat_data = defaultdict(dict)
        if self._chat_data.get(chat_id) == data:
            return
        self._chat_data[chat_id] = data
        self._chat_data_json = None

    async def update_bot_data(self, data: Dict) -> None:
        """Will update the bot_data (if changed).

        Args:
            data (:obj:`dict`): The :attr:`telegram.ext.Application.bot_data`.
        """
        if self._bot_data == data:
            return
        self._bot_data = data
        self._bot_data_json = None

    async def update_callback_data(self, data: CDCData) -> None:
        """Will update the callback_data (if changed).

        .. versionadded:: 13.6

        Args:
            data (Tuple[List[Tuple[:obj:`str`, :obj:`float`, Dict[:obj:`str`, :obj:`Any`]]], \
                Dict[:obj:`str`, :obj:`str`]]): The relevant data to restore
                :class:`telegram.ext.CallbackDataCache`.
        """
        if self._callback_data == data:
            return
        self._callback_data = (data[0], data[1].copy())
        self._callback_data_json = None

<<<<<<< HEAD
    async def refresh_user_data(self, user_id: int, user_data: Dict) -> None:
=======
    def drop_chat_data(self, chat_id: int) -> None:
        """Will delete the specified key from the :attr:`chat_data`.

        .. versionadded:: 14.0

        Args:
            chat_id (:obj:`int`): The chat id to delete from the persistence.
        """
        if self._chat_data is None:
            return
        self._chat_data.pop(chat_id, None)
        self._chat_data_json = None

    def drop_user_data(self, user_id: int) -> None:
        """Will delete the specified key from the :attr:`user_data`.

        .. versionadded:: 14.0

        Args:
            user_id (:obj:`int`): The user id to delete from the persistence.
        """
        if self._user_data is None:
            return
        self._user_data.pop(user_id, None)
        self._user_data_json = None

    def refresh_user_data(self, user_id: int, user_data: Dict) -> None:
>>>>>>> a36e1f34
        """Does nothing.

        .. versionadded:: 13.6
        .. seealso:: :meth:`telegram.ext.BasePersistence.refresh_user_data`
        """

    async def refresh_chat_data(self, chat_id: int, chat_data: Dict) -> None:
        """Does nothing.

        .. versionadded:: 13.6
        .. seealso:: :meth:`telegram.ext.BasePersistence.refresh_chat_data`
        """

    async def refresh_bot_data(self, bot_data: Dict) -> None:
        """Does nothing.

        .. versionadded:: 13.6
        .. seealso:: :meth:`telegram.ext.BasePersistence.refresh_bot_data`
        """

    async def flush(self) -> None:
        """Does nothing.

        .. versionadded:: 14.0
        .. seealso:: :meth:`telegram.ext.BasePersistence.flush`
        """

    @staticmethod
    def _encode_conversations_to_json(conversations: Dict[str, Dict[Tuple, object]]) -> str:
        """Helper method to encode a conversations dict (that uses tuples as keys) to a
        JSON-serializable way. Use :meth:`self._decode_conversations_from_json` to decode.

        Args:
            conversations (:obj:`dict`): The conversations dict to transform to JSON.

        Returns:
            :obj:`str`: The JSON-serialized conversations dict
        """
        tmp: Dict[str, JSONDict] = {}
        for handler, states in conversations.items():
            tmp[handler] = {}
            for key, state in states.items():
                tmp[handler][json.dumps(key)] = state
        return json.dumps(tmp)

    @staticmethod
    def _decode_conversations_from_json(json_string: str) -> Dict[str, Dict[Tuple, object]]:
        """Helper method to decode a conversations dict (that uses tuples as keys) from a
        JSON-string created with :meth:`self._encode_conversations_to_json`.

        Args:
            json_string (:obj:`str`): The conversations dict as JSON string.

        Returns:
            :obj:`dict`: The conversations dict after decoding
        """
        tmp = json.loads(json_string)
        conversations: Dict[str, Dict[Tuple, object]] = {}
        for handler, states in tmp.items():
            conversations[handler] = {}
            for key, state in states.items():
                conversations[handler][tuple(json.loads(key))] = state
        return conversations

    @staticmethod
    def _decode_user_chat_data_from_json(data: str) -> DefaultDict[int, Dict[object, object]]:
        """Helper method to decode chat or user data (that uses ints as keys) from a
        JSON-string.

        Args:
            data (:obj:`str`): The user/chat_data dict as JSON string.

        Returns:
            :obj:`dict`: The user/chat_data defaultdict after decoding
        """
        tmp: DefaultDict[int, Dict[object, object]] = defaultdict(dict)
        decoded_data = json.loads(data)
        for user, user_data in decoded_data.items():
            user = int(user)
            tmp[user] = {}
            for key, value in user_data.items():
                try:
                    key = int(key)
                except ValueError:
                    pass
                tmp[user][key] = value
        return tmp<|MERGE_RESOLUTION|>--- conflicted
+++ resolved
@@ -361,10 +361,7 @@
         self._callback_data = (data[0], data[1].copy())
         self._callback_data_json = None
 
-<<<<<<< HEAD
-    async def refresh_user_data(self, user_id: int, user_data: Dict) -> None:
-=======
-    def drop_chat_data(self, chat_id: int) -> None:
+    async def drop_chat_data(self, chat_id: int) -> None:
         """Will delete the specified key from the :attr:`chat_data`.
 
         .. versionadded:: 14.0
@@ -377,7 +374,7 @@
         self._chat_data.pop(chat_id, None)
         self._chat_data_json = None
 
-    def drop_user_data(self, user_id: int) -> None:
+    async def drop_user_data(self, user_id: int) -> None:
         """Will delete the specified key from the :attr:`user_data`.
 
         .. versionadded:: 14.0
@@ -390,8 +387,7 @@
         self._user_data.pop(user_id, None)
         self._user_data_json = None
 
-    def refresh_user_data(self, user_id: int, user_data: Dict) -> None:
->>>>>>> a36e1f34
+    async def refresh_user_data(self, user_id: int, user_data: Dict) -> None:
         """Does nothing.
 
         .. versionadded:: 13.6
